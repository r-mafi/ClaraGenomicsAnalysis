/*
* Copyright (c) 2019, NVIDIA CORPORATION.  All rights reserved.
*
* NVIDIA CORPORATION and its licensors retain all intellectual property
* and proprietary rights in and to this software, related documentation
* and any modifications thereto.  Any use, reproduction, disclosure or
* distribution of this software and related documentation without an express
* license agreement from NVIDIA CORPORATION is strictly prohibited.
*/

#include "../benchmarks/common/utils.hpp"

#include <file_location.hpp>
#include <claragenomics/cudapoa/cudapoa.hpp>
#include <claragenomics/cudapoa/batch.hpp>
#include <claragenomics/utils/signed_integer_utils.hpp>
#include <claragenomics/utils/cudautils.hpp>
<<<<<<< HEAD
#include <claragenomics/io/fasta_parser.hpp>
#include <claragenomics/utils/genomeutils.hpp>

#include "spoa/spoa.hpp"
=======
#include <claragenomics/utils/genomeutils.hpp>
>>>>>>> dcbc91b0

#include <cuda_runtime_api.h>
#include <vector>
#include <string>
#include <unistd.h>
#include <random>

using namespace claragenomics;
using namespace claragenomics::cudapoa;

std::unique_ptr<Batch> initialize_batch(bool msa, const BatchSize& batch_size)
{
    // Get device information.
    int32_t device_count = 0;
    CGA_CU_CHECK_ERR(cudaGetDeviceCount(&device_count));
    assert(device_count > 0);

    size_t total = 0, free = 0;
    cudaSetDevice(0); // Using first GPU for sample.
    cudaMemGetInfo(&free, &total);

    // Initialize internal logging framework.
    Init();

    // Initialize CUDAPOA batch object for batched processing of POAs on the GPU.
    const int32_t device_id      = 0;
    cudaStream_t stream          = 0;
    size_t mem_per_batch         = 0.9 * free; // Using 90% of GPU available memory for CUDAPOA batch.
    const int32_t mismatch_score = -6, gap_score = -8, match_score = 8;
    bool banded_alignment = false;

    std::unique_ptr<Batch> batch = create_batch(device_id,
                                                stream,
                                                mem_per_batch,
                                                msa ? OutputType::msa : OutputType::consensus,
                                                batch_size,
                                                gap_score,
                                                mismatch_score,
                                                match_score,
                                                banded_alignment);

    return std::move(batch);
}

void process_batch(Batch* batch, bool msa, bool print)
{
    batch->generate_poa();

    StatusType status = StatusType::success;
    if (msa)
    {
        // Grab MSA results for all POA groups in batch.
        std::vector<std::vector<std::string>> msa; // MSA per group
        std::vector<StatusType> output_status;     // Status of MSA generation per group

        status = batch->get_msa(msa, output_status);
        if (status != StatusType::success)
        {
            std::cerr << "Could not generate MSA for batch : " << status << std::endl;
        }

        for (int32_t g = 0; g < get_size(msa); g++)
        {
            if (output_status[g] != StatusType::success)
            {
                std::cerr << "Error generating  MSA for POA group " << g << ". Error type " << output_status[g] << std::endl;
            }
            else
            {
                if (print)
                {
                    for (const auto& alignment : msa[g])
                    {
                        std::cout << alignment << std::endl;
                    }
                }
            }
        }
    }
    else
    {
        // Grab consensus results for all POA groups in batch.
        std::vector<std::string> consensus;          // Consensus string for each POA group
        std::vector<std::vector<uint16_t>> coverage; // Per base coverage for each consensus
        std::vector<StatusType> output_status;       // Status of consensus generation per group

        status = batch->get_consensus(consensus, coverage, output_status);
        if (status != StatusType::success)
        {
            std::cerr << "Could not generate consensus for batch : " << status << std::endl;
        }

        for (int32_t g = 0; g < get_size(consensus); g++)
        {
            if (output_status[g] != StatusType::success)
            {
                std::cerr << "Error generating consensus for POA group " << g << ". Error type " << output_status[g] << std::endl;
            }
            else
            {
                if (print)
                {
                    std::cout << consensus[g] << std::endl;
                }
            }
        }
    }
}

<<<<<<< HEAD
void spoa_generate(const std::vector<std::vector<std::string>>& groups, const int32_t start_id, const int32_t end_id, bool msa, bool print)
{
    spoa::AlignmentType atype = spoa::AlignmentType::kNW;
    int match_score           = 8;
    int mismatch_score        = -6;
    int gap_score             = -8;

    auto alignment_engine = spoa::createAlignmentEngine(atype, match_score, mismatch_score, gap_score);
    auto graph            = spoa::createGraph();

    if (msa)
    {
        // Grab MSA results for all groups within the range
        std::vector<std::vector<std::string>> msa(end_id - start_id); // MSA per group

        for (int32_t g = start_id; g < end_id; g++)
        {
            for (const auto& it : groups[g])
            {
                auto alignment = alignment_engine->align(it, graph);
                graph->add_alignment(alignment, it);
            }
            graph->generate_multiple_sequence_alignment(msa[g]);
        }

        if (print)
        {
            std::cout << std::endl;
            for (int32_t g = 0; g < get_size(msa); g++)
            {
                {
                    for (const auto& alignment : msa[g])
                    {
                        std::cout << alignment << std::endl;
                    }
                }
            }
        }
    }
    else
    {
        // Grab consensus results for all POA groups within the range
        std::vector<std::string> consensus(end_id - start_id);          // Consensus string for each POA group
        std::vector<std::vector<uint32_t>> coverage(end_id - start_id); // Per base coverage for each consensus

        for (int32_t g = start_id; g < end_id; g++)
        {
            for (const auto& it : groups[g])
            {
                auto alignment = alignment_engine->align(it, graph);
                graph->add_alignment(alignment, it);
            }
            consensus[g] = graph->generate_consensus(coverage[g]);
        }

        if (print)
        {
            std::cout << std::endl;
            for (int32_t g = 0; g < get_size(consensus); g++)
            {
                std::cout << consensus[g] << std::endl;
            }
        }
    }
}

=======
>>>>>>> dcbc91b0
void generate_short_reads(std::vector<std::vector<std::string>>& windows, BatchSize& batch_size)
{
    const std::string input_data = std::string(CUDAPOA_BENCHMARK_DATA_DIR) + "/sample-windows.txt";
    parse_window_data_file(windows, input_data, 1000); // Generate windows.
    assert(get_size(windows) > 0);
    batch_size = BatchSize(1024, 100);
}

<<<<<<< HEAD
void generate_bonito_long_reads(std::vector<std::vector<std::string>>& windows, BatchSize& batch_size)
{
    const std::string input_data = std::string(CUDAPOA_BENCHMARK_DATA_DIR) + "/sample-bonito.txt";
    const int32_t num_windows    = 4;//5;
    parse_window_data_file(windows, input_data, num_windows); // Generate windows.
    assert(get_size(windows) > 0);

    int32_t max_read_length = 0;
    for (auto& window : windows)
    {
        for (auto& seq : window)
        {
            max_read_length = std::max(max_read_length, get_size<int>(seq) + 1);
        }
    }

    batch_size = BatchSize(max_read_length, 6);
}

=======
>>>>>>> dcbc91b0
void generate_simulated_long_reads(std::vector<std::vector<std::string>>& windows, BatchSize& batch_size)
{
    constexpr uint32_t random_seed = 5827349;
    std::minstd_rand rng(random_seed);

    const int16_t number_of_windows = 2;
    const int16_t number_of_reads   = 5;
    const int32_t read_length       = 10000;
    int32_t max_sequence_length     = read_length + 1;

    std::vector<std::pair<int, int>> variation_ranges;
    variation_ranges.push_back(std::pair<int, int>(30, 50));
    variation_ranges.push_back(std::pair<int, int>(300, 500));
    variation_ranges.push_back(std::pair<int, int>(1000, 1300));
    variation_ranges.push_back(std::pair<int, int>(2000, 2200));
    variation_ranges.push_back(std::pair<int, int>(3000, 3500));
    variation_ranges.push_back(std::pair<int, int>(4000, 4200));
    variation_ranges.push_back(std::pair<int, int>(5000, 5400));
    variation_ranges.push_back(std::pair<int, int>(6000, 6200));
    variation_ranges.push_back(std::pair<int, int>(8000, 8300));

    std::vector<std::string> long_reads(number_of_reads);

    for (int w = 0; w < number_of_windows; w++)
    {
        long_reads[0] = claragenomics::genomeutils::generate_random_genome(read_length, rng);
        for (int i = 1; i < number_of_reads; i++)
        {
            long_reads[i]       = claragenomics::genomeutils::generate_random_sequence(long_reads[0], rng, read_length, read_length, read_length, &variation_ranges);
            max_sequence_length = max_sequence_length > get_size(long_reads[i]) ? max_sequence_length : get_size(long_reads[i]) + 1;
        }
        // add long reads as one window
        windows.push_back(long_reads);
    }

    // Define upper limits for sequence size, graph size ....
    batch_size = BatchSize(max_sequence_length, number_of_reads);
}

int main(int argc, char** argv)
{
    // Process options
    int c            = 0;
    bool msa         = false;
    bool long_read   = false;
    bool help        = false;
    bool print       = false;
    bool print_graph = false;
<<<<<<< HEAD
    bool benchmark   = false;

    while ((c = getopt(argc, argv, "mlhpgb")) != -1)
=======

    while ((c = getopt(argc, argv, "mlhpg")) != -1)
>>>>>>> dcbc91b0
    {
        switch (c)
        {
        case 'm':
            msa = true;
            break;
        case 'l':
            long_read = true;
            break;
        case 'p':
            print = true;
            break;
        case 'g':
            print_graph = true;
            break;
<<<<<<< HEAD
        case 'b':
            benchmark = true;
            break;
=======
>>>>>>> dcbc91b0
        case 'h':
            help = true;
            break;
        }
    }

    if (help)
    {
        std::cout << "CUDAPOA API sample program. Runs consensus or MSA generation on pre-canned data." << std::endl;
        std::cout << "Usage:" << std::endl;
        std::cout << "./sample_cudapoa [-m] [-h]" << std::endl;
        std::cout << "-m : Generate MSA (if not provided, generates consensus by default)" << std::endl;
        std::cout << "-l : Perform long-read sample (if not provided, will run short-read sample by default)" << std::endl;
        std::cout << "-p : Print the MSA or consensus output to stdout" << std::endl;
        std::cout << "-g : Print POA graph in dot format, this option is only for long-read sample" << std::endl;
<<<<<<< HEAD
        std::cout << "-b : Benchmark against SPOA" << std::endl;
=======
>>>>>>> dcbc91b0
        std::cout << "-h : Print help message" << std::endl;
        std::exit(0);
    }

    // Load input data. Each POA group is represented as a vector of strings. The sample
    // data for short reads has many such POA groups to process, hence the data is loaded into a vector
    // of vector of strings. Long read sample creates one POA group.
    std::vector<std::vector<std::string>> windows;

    // Define upper limits for sequence size, graph size ....
    BatchSize batch_size;

    if (long_read)
    {
<<<<<<< HEAD
        //generate_simulated_long_reads(windows, batch_size);
        generate_bonito_long_reads(windows, batch_size);
=======
        generate_simulated_long_reads(windows, batch_size);
>>>>>>> dcbc91b0
    }
    else
    {
        generate_short_reads(windows, batch_size);
    }

    // Initialize batch.
    std::unique_ptr<Batch> batch = initialize_batch(msa, batch_size);

    // Loop over all the POA groups, add them to the batch and process them.
    int32_t window_count = 0;
    // to avoid potential infinite loop
    int32_t error_count = 0;
<<<<<<< HEAD
    // for benchmarking
    float cudapoa_time = 0.f;
    float spoa_time    = 0.f;
    ChronoTimer timer;

=======
>>>>>>> dcbc91b0
    for (int32_t i = 0; i < get_size(windows);)
    {
        const std::vector<std::string>& window = windows[i];

        Group poa_group;
        // Create a new entry for each sequence and add to the group.
        for (const auto& seq : window)
        {
            Entry poa_entry{};
            poa_entry.seq     = seq.c_str();
            poa_entry.length  = seq.length();
            poa_entry.weights = nullptr;
            poa_group.push_back(poa_entry);
        }

        std::vector<StatusType> seq_status;
        StatusType status = batch->add_poa_group(seq_status, poa_group);

        // NOTE: If number of windows smaller than batch capacity, then run POA generation
        // once last window is added to batch.
        if (status == StatusType::exceeded_maximum_poas || status == StatusType::exceeded_batch_size || (i == get_size(windows) - 1))
        {
            // No more POA groups can be added to batch. Now process batch.
<<<<<<< HEAD
            if (benchmark)
            {
                timer.start_timer();
                process_batch(batch.get(), msa, print);
                cudapoa_time += timer.stop_timer();

                timer.start_timer();
                spoa_generate(windows, window_count, window_count + batch->get_total_poas(), msa, print);
                spoa_time += timer.stop_timer();
            }
            else
            {
                process_batch(batch.get(), msa, print);
            }
=======
            process_batch(batch.get(), msa, print);
>>>>>>> dcbc91b0

            if (print_graph && long_read)
            {
                std::vector<DirectedGraph> graph;
                std::vector<StatusType> graph_status;
                batch->get_graphs(graph, graph_status);
                for (auto& g : graph)
                {
                    std::cout << g.serialize_to_dot() << std::endl;
                }
            }

            // After MSA is generated for batch, reset batch to make room for next set of POA groups.
            batch->reset();

            std::cout << "Processed windows " << window_count << " - " << i << std::endl;

            window_count = i;
        }

        if (status == StatusType::success)
        {
            // Check if all sequences in POA group wre added successfully.
            for (const auto& s : seq_status)
            {
                if (s == StatusType::exceeded_maximum_sequence_size)
                {
                    std::cerr << "Dropping sequence because sequence exceeded maximum size" << std::endl;
                }
            }
            i++;
        }

        if (status != StatusType::exceeded_maximum_poas && status != StatusType::exceeded_batch_size && status != StatusType::success)
        {
            std::cerr << "Could not add POA group to batch. Error code " << status << std::endl;
            error_count++;
            if (error_count > get_size(windows))
                break;
        }
    }

    if (benchmark)
    {
        std::cerr << "Compute time: cudaPOA " << cudapoa_time << "(sec), SPOA " << spoa_time << "(sec)" << std::endl;
    }

    return 0;
}<|MERGE_RESOLUTION|>--- conflicted
+++ resolved
@@ -15,14 +15,9 @@
 #include <claragenomics/cudapoa/batch.hpp>
 #include <claragenomics/utils/signed_integer_utils.hpp>
 #include <claragenomics/utils/cudautils.hpp>
-<<<<<<< HEAD
-#include <claragenomics/io/fasta_parser.hpp>
 #include <claragenomics/utils/genomeutils.hpp>
 
 #include "spoa/spoa.hpp"
-=======
-#include <claragenomics/utils/genomeutils.hpp>
->>>>>>> dcbc91b0
 
 #include <cuda_runtime_api.h>
 #include <vector>
@@ -132,7 +127,6 @@
     }
 }
 
-<<<<<<< HEAD
 void spoa_generate(const std::vector<std::vector<std::string>>& groups, const int32_t start_id, const int32_t end_id, bool msa, bool print)
 {
     spoa::AlignmentType atype = spoa::AlignmentType::kNW;
@@ -199,8 +193,6 @@
     }
 }
 
-=======
->>>>>>> dcbc91b0
 void generate_short_reads(std::vector<std::vector<std::string>>& windows, BatchSize& batch_size)
 {
     const std::string input_data = std::string(CUDAPOA_BENCHMARK_DATA_DIR) + "/sample-windows.txt";
@@ -209,7 +201,6 @@
     batch_size = BatchSize(1024, 100);
 }
 
-<<<<<<< HEAD
 void generate_bonito_long_reads(std::vector<std::vector<std::string>>& windows, BatchSize& batch_size)
 {
     const std::string input_data = std::string(CUDAPOA_BENCHMARK_DATA_DIR) + "/sample-bonito.txt";
@@ -229,8 +220,6 @@
     batch_size = BatchSize(max_read_length, 6);
 }
 
-=======
->>>>>>> dcbc91b0
 void generate_simulated_long_reads(std::vector<std::vector<std::string>>& windows, BatchSize& batch_size)
 {
     constexpr uint32_t random_seed = 5827349;
@@ -279,14 +268,9 @@
     bool help        = false;
     bool print       = false;
     bool print_graph = false;
-<<<<<<< HEAD
     bool benchmark   = false;
 
     while ((c = getopt(argc, argv, "mlhpgb")) != -1)
-=======
-
-    while ((c = getopt(argc, argv, "mlhpg")) != -1)
->>>>>>> dcbc91b0
     {
         switch (c)
         {
@@ -302,12 +286,9 @@
         case 'g':
             print_graph = true;
             break;
-<<<<<<< HEAD
         case 'b':
             benchmark = true;
             break;
-=======
->>>>>>> dcbc91b0
         case 'h':
             help = true;
             break;
@@ -323,10 +304,7 @@
         std::cout << "-l : Perform long-read sample (if not provided, will run short-read sample by default)" << std::endl;
         std::cout << "-p : Print the MSA or consensus output to stdout" << std::endl;
         std::cout << "-g : Print POA graph in dot format, this option is only for long-read sample" << std::endl;
-<<<<<<< HEAD
         std::cout << "-b : Benchmark against SPOA" << std::endl;
-=======
->>>>>>> dcbc91b0
         std::cout << "-h : Print help message" << std::endl;
         std::exit(0);
     }
@@ -341,12 +319,8 @@
 
     if (long_read)
     {
-<<<<<<< HEAD
         //generate_simulated_long_reads(windows, batch_size);
         generate_bonito_long_reads(windows, batch_size);
-=======
-        generate_simulated_long_reads(windows, batch_size);
->>>>>>> dcbc91b0
     }
     else
     {
@@ -360,14 +334,11 @@
     int32_t window_count = 0;
     // to avoid potential infinite loop
     int32_t error_count = 0;
-<<<<<<< HEAD
     // for benchmarking
     float cudapoa_time = 0.f;
     float spoa_time    = 0.f;
     ChronoTimer timer;
 
-=======
->>>>>>> dcbc91b0
     for (int32_t i = 0; i < get_size(windows);)
     {
         const std::vector<std::string>& window = windows[i];
@@ -391,7 +362,6 @@
         if (status == StatusType::exceeded_maximum_poas || status == StatusType::exceeded_batch_size || (i == get_size(windows) - 1))
         {
             // No more POA groups can be added to batch. Now process batch.
-<<<<<<< HEAD
             if (benchmark)
             {
                 timer.start_timer();
@@ -406,9 +376,6 @@
             {
                 process_batch(batch.get(), msa, print);
             }
-=======
-            process_batch(batch.get(), msa, print);
->>>>>>> dcbc91b0
 
             if (print_graph && long_read)
             {
