/*
* Copyright 2019-2020 NVIDIA CORPORATION.
*
* Licensed under the Apache License, Version 2.0 (the "License");
* you may not use this file except in compliance with the License.
* You may obtain a copy of the License at
*
*     http://www.apache.org/licenses/LICENSE-2.0
*
* Unless required by applicable law or agreed to in writing, software
* distributed under the License is distributed on an "AS IS" BASIS,
* WITHOUT WARRANTIES OR CONDITIONS OF ANY KIND, either express or implied.
* See the License for the specific language governing permissions and
* limitations under the License.
*/

#include <iostream>
#include <string>
#include <iomanip>
#include <claraparabricks/genomeworks/cudapoa/utils.hpp> // for get_multi_batch_sizes()
#include "application_parameters.hpp"
#include <spoa/spoa.hpp>
#include <omp.h>

#include <claraparabricks/genomeworks/cudapoa/matplotlibcpp.h>
namespace plt = matplotlibcpp;

namespace claraparabricks
{

namespace genomeworks
{

namespace cudapoa
{


std::unique_ptr<Batch> initialize_batch(int32_t mismatch_score,
                                        int32_t gap_score,
                                        int32_t match_score,
                                        bool msa,
                                        bool banded_alignment,
                                        bool adaptive_banded,
                                        const double gpu_mem_allocation,
                                        const BatchSize& batch_size,
                                        bool plot_traceback = false)
{
    // Get device information.
    int32_t device_count = 0;
    GW_CU_CHECK_ERR(cudaGetDeviceCount(&device_count));
    assert(device_count > 0);

    size_t total = 0, free = 0;
    cudaSetDevice(0); // Using first GPU for sample.
    cudaMemGetInfo(&free, &total);

    // Initialize internal logging framework.
    Init();

    // Initialize CUDAPOA batch object for batched processing of POAs on the GPU.
    const int32_t device_id = 0;
    cudaStream_t stream     = 0;
    size_t mem_per_batch    = gpu_mem_allocation * free; // Using 90% of GPU available memory for CUDAPOA batch.

    std::unique_ptr<Batch> batch = create_batch(device_id,
                                                stream,
                                                mem_per_batch,
                                                msa ? OutputType::msa : OutputType::consensus,
                                                batch_size,
                                                gap_score,
                                                mismatch_score,
                                                match_score,
                                                banded_alignment,
                                                adaptive_banded,
                                                plot_traceback);

    return std::move(batch);
}

<<<<<<< HEAD
void process_batch(Batch* batch, bool msa_flag, bool print, bool print_fasta, std::vector<int32_t>& list_of_group_ids, int id_offset, std::vector<std::string>* batch_consensus = nullptr)
=======
void process_batch(Batch* batch,
                   const ApplicationParameters& parameters,
                   const std::vector<int32_t>& list_of_group_ids,
                   const int id_offset,
                   std::vector<std::string>* batch_consensus = nullptr,
                   std::vector<int32_t>* batch_min_bw        = nullptr,
                   std::vector<int32_t>* batch_max_bw        = nullptr,
                   std::vector<int32_t>* batch_avg_bw        = nullptr,
                   std::vector<int32_t>* traceback_x         = nullptr,
                   std::vector<int32_t>* traceback_y         = nullptr,
                   std::vector<int32_t>* band_s              = nullptr,
                   std::vector<int32_t>* band_e              = nullptr,
                   std::vector<int32_t>* max_score_indices   = nullptr)
>>>>>>> bdad2ec0
{
    batch->generate_poa(parameters.plot_traceback);

    StatusType status = StatusType::success;
    if (parameters.msa)
    {
        // Grab MSA results for all POA groups in batch.
        std::vector<std::vector<std::string>> msa; // MSA per group
        std::vector<StatusType> output_status;     // Status of MSA generation per group

        status = batch->get_msa(msa, output_status);
        if (status != StatusType::success)
        {
            std::cerr << "Could not generate MSA for batch : " << status << std::endl;
        }

        for (int32_t g = 0; g < get_size(msa); g++)
        {
            if (output_status[g] != StatusType::success)
            {
                std::cerr << "Error generating  MSA for POA group " << list_of_group_ids[g + id_offset] << ". Error type " << output_status[g] << std::endl;
            }
            else
            {
                if (parameters.print_output)
                {
                    for (const auto& alignment : msa[g])
                    {
                        if(print_fasta)
                        {
                            std::cout << ">" << list_of_group_ids[g + id_offset] <<std::endl;
                        }
                        std::cout << alignment << std::endl;
                    }
                }
            }
        }
    }
    else
    {
        // Grab consensus results for all POA groups in batch.
        std::vector<std::string> consensus;          // Consensus string for each POA group
        std::vector<std::vector<uint16_t>> coverage; // Per base coverage for each consensus
        std::vector<StatusType> output_status;       // Status of consensus generation per group

        status = batch->get_consensus(consensus, coverage, output_status);
        if (status != StatusType::success)
        {
            std::cerr << "Could not generate consensus for batch : " << status << std::endl;
        }

        for (int32_t g = 0; g < get_size(consensus); g++)
        {
            if (output_status[g] != StatusType::success)
            {
                std::cerr << "Error generating consensus for POA group " << list_of_group_ids[g + id_offset] << ". Error type " << output_status[g] << std::endl;
            }
            else
            {
                if (parameters.print_output)
                {
                    if(print_fasta)
                    {
                        std::cout << ">" << list_of_group_ids[g + id_offset] <<std::endl;
                    }
                    std::cout << consensus[g] << std::endl;
                }
            }
        }

        if (batch_consensus != nullptr)
        {
            batch_consensus->insert(batch_consensus->end(), consensus.begin(), consensus.end());
            // get band-widths stats
            if ((parameters.benchmark_mode == 0 || parameters.benchmark_mode == 1) && !parameters.compact)
            {
                std::vector<int32_t> min_bw;
                std::vector<int32_t> max_bw;
                std::vector<int32_t> avg_bw;
                batch->get_adaptive_bandwidth_stats(min_bw, max_bw, avg_bw);
                batch_min_bw->insert(batch_min_bw->end(), min_bw.begin(), min_bw.end());
                batch_max_bw->insert(batch_max_bw->end(), max_bw.begin(), max_bw.end());
                batch_avg_bw->insert(batch_avg_bw->end(), avg_bw.begin(), avg_bw.end());
            }
        }

        if (parameters.plot_traceback && traceback_x != nullptr && traceback_y != nullptr)
        {
            batch->get_traceback_path(*traceback_x, *traceback_y);

            // for adaptive alignment, in addition to traceback path, extract boundaries of adaptive band
            if ((parameters.benchmark_mode != 2) && band_s != nullptr && band_e != nullptr)
            {
                batch->get_adaptive_band_boundaries(*band_s, *band_e);
                // for plotting max score index trace
                if ((parameters.plot_options == 1 || parameters.plot_options == 3) && max_score_indices != nullptr)
                {
                    batch->get_adaptive_max_score_indices(*max_score_indices);
                }
            }
        }
    }
}

void spoa_compute(const ApplicationParameters& parameters,
                  const std::vector<std::vector<std::string>>& groups,
                  const int32_t number_of_threads,
                  bool msa_flag,
                  std::vector<std::vector<std::string>>& msa,
                  std::vector<std::string>& consensus)
{
    spoa::AlignmentType atype = spoa::AlignmentType::kNW;
    int match_score           = parameters.match_score;
    int mismatch_score        = parameters.mismatch_score;
    int gap_score             = parameters.gap_score;
    int number_of_groups      = get_size<int>(groups);

    if (msa_flag)
    {
        std::vector<std::vector<std::string>> msa_local(number_of_groups); // MSA per group

#pragma omp parallel for num_threads(number_of_threads)
        for (int g = 0; g < number_of_groups; g++)
        {
            auto alignment_engine = spoa::createAlignmentEngine(atype, match_score, mismatch_score, gap_score);
            auto graph            = spoa::createGraph();
            for (const auto& it : groups[g])
            {
                auto alignment = alignment_engine->align(it, graph);
                graph->add_alignment(alignment, it);
            }
            graph->generate_multiple_sequence_alignment(msa_local[g]);
            graph->clear();
        }

        msa.insert(msa.end(), msa_local.begin(), msa_local.end());
    }
    else
    {
        consensus.resize(number_of_groups); // Consensus string for each POA group

#pragma omp parallel for num_threads(number_of_threads)
        for (int g = 0; g < number_of_groups; g++)
        {
            auto alignment_engine = spoa::createAlignmentEngine(atype, match_score, mismatch_score, gap_score);
            auto graph            = spoa::createGraph();
            for (const auto& it : groups[g])
            {
                auto alignment = alignment_engine->align(it, graph);
                graph->add_alignment(alignment, it);
            }
            consensus[g] = graph->generate_consensus();
            graph->clear();
        }
    }
}

void run_cudapoa(const ApplicationParameters& parameters,
                 const std::vector<Group>& poa_groups,
                 float& compute_time,
                 std::vector<std::string>* consensus  = nullptr,
                 std::vector<int32_t>* min_band_width = nullptr,
                 std::vector<int32_t>* max_band_width = nullptr,
                 std::vector<int32_t>* avg_band_width = nullptr,
                 std::vector<int32_t>* x_plot         = nullptr,
                 std::vector<int32_t>* y_plot         = nullptr,
                 std::vector<int32_t>* abs_plot       = nullptr,
                 std::vector<int32_t>* abe_plot       = nullptr,
                 std::vector<int32_t>* max_idx_plot   = nullptr)
{
    bool benchmark  = (parameters.benchmark_mode > -1) && (consensus != nullptr);
    bool band_stats = (min_band_width != nullptr) && (max_band_width != nullptr) && (avg_band_width != nullptr);
    band_stats      = band_stats && !parameters.compact && benchmark && (parameters.benchmark_mode < 2);
    ChronoTimer timer;
    if (benchmark)
    {
        consensus->resize(poa_groups.size());
        if (band_stats)
        {
            min_band_width->resize(poa_groups.size());
            max_band_width->resize(poa_groups.size());
            avg_band_width->resize(poa_groups.size());
        }
    }
    // analyze the POA groups and create a minimal set of batches to process them all
    std::vector<BatchSize> list_of_batch_sizes;
    std::vector<std::vector<int32_t>> list_of_groups_per_batch;

    get_multi_batch_sizes(list_of_batch_sizes,
                          list_of_groups_per_batch,
                          poa_groups,
                          parameters.banded,
                          parameters.adaptive,
                          parameters.msa,
                          parameters.band_width,
                          nullptr,
                          parameters.gpu_mem_allocation,
                          parameters.mismatch_score,
                          parameters.gap_score,
                          parameters.match_score);

    std::ofstream graph_output;
    if (!parameters.graph_output_path.empty())
    {
        graph_output.open(parameters.graph_output_path);
        if (!graph_output)
        {
            std::cerr << "Error opening " << parameters.graph_output_path << " for graph output" << std::endl;
            return;
        }
    }

    int32_t group_count_offset = 0;

    for (int32_t b = 0; b < get_size(list_of_batch_sizes); b++)
    {
        auto& batch_size      = list_of_batch_sizes[b];
        auto& batch_group_ids = list_of_groups_per_batch[b];

        // for storing benchmark results
        std::vector<std::string> batch_consensus;
        std::vector<int32_t> batch_min_bw;
        std::vector<int32_t> batch_max_bw;
        std::vector<int32_t> batch_avg_bw;

        // Initialize batch.
        std::unique_ptr<Batch> batch = initialize_batch(parameters.mismatch_score,
                                                        parameters.gap_score,
                                                        parameters.match_score,
                                                        parameters.msa,
                                                        parameters.banded,
                                                        parameters.adaptive,
                                                        parameters.gpu_mem_allocation,
                                                        batch_size,
                                                        parameters.plot_traceback);

        // Loop over all the POA groups for the current batch, add them to the batch and process them.
        int32_t group_count = 0;

        for (int32_t i = 0; i < get_size(batch_group_ids);)
        {
            const Group& group = poa_groups[batch_group_ids[i]];
            std::vector<StatusType> seq_status;
            StatusType status = batch->add_poa_group(seq_status, group);

            // NOTE: If number of batch groups smaller than batch capacity, then run POA generation
            // once last POA group is added to batch.
            if (status == StatusType::exceeded_maximum_poas || (i == get_size(batch_group_ids) - 1))
            {
                // at least one POA should have been added before processing the batch
                if (batch->get_total_poas() > 0)
                {
                    // No more POA groups can be added to batch. Now process batch
                    timer.start_timer();
<<<<<<< HEAD
                    process_batch(batch.get(), parameters.msa, print, parameters.bonito_long, batch_group_ids, group_count, &batch_consensus);
=======
                    process_batch(batch.get(), parameters, batch_group_ids, group_count, &batch_consensus,
                                  &batch_min_bw, &batch_max_bw, &batch_avg_bw, x_plot, y_plot, abs_plot, abe_plot, max_idx_plot);
>>>>>>> bdad2ec0
                    compute_time += timer.stop_timer();

                    if (graph_output.is_open())
                    {
                        if (!graph_output.good())
                        {
                            throw std::runtime_error("Error writing dot file");
                        }
                        std::vector<DirectedGraph> graph;
                        std::vector<StatusType> graph_status;
                        batch->get_graphs(graph, graph_status);
                        for (auto& g : graph)
                        {
                            graph_output << g.serialize_to_dot() << std::endl;
                        }
                    }

                    // After MSA/consensus is generated for batch, reset batch to make room for next set of POA groups.
                    batch->reset();

                    // In case that number of batch groups is more than the capacity available on GPU, the for loop breaks into smaller number of groups.
                    // if adding group i in batch->add_poa_group is not successful, it wont be processed in this iteration, therefore we print i-1
                    // to account for the fact that group i was excluded at this round.
                    if (status == StatusType::success)
                    {
                        std::cerr << "Processed groups " << group_count + group_count_offset << " - " << i + group_count_offset << " (batch " << b << ")" << std::endl;
                    }
                    else
                    {
                        std::cerr << "Processed groups " << group_count + group_count_offset << " - " << i - 1 + group_count_offset << " (batch " << b << ")" << std::endl;
                    }
                }
                else
                {
                    // the POA was too large to be added to the GPU, skip and move on
                    std::cerr << "Could not add POA group " << batch_group_ids[i] << " to batch " << b << std::endl;
                    i++;
                    if (benchmark)
                    {
                        batch_consensus.push_back("");
                        if (band_stats)
                        {
                            batch_min_bw.push_back(-1);
                            batch_max_bw.push_back(-1);
                            batch_avg_bw.push_back(-1);
                        }
                    }
                }

                group_count = i;
            }

            if (status == StatusType::success)
            {
                // Check if all sequences in POA group wre added successfully.
                for (const auto& s : seq_status)
                {
                    if (s == StatusType::exceeded_maximum_sequence_size)
                    {
                        std::cerr << "Dropping sequence because sequence exceeded maximum size" << std::endl;
                    }
                }
                i++;
            }

            if (status != StatusType::exceeded_maximum_poas && status != StatusType::success)
            {
                std::cerr << "Could not add POA group " << batch_group_ids[i] << " to batch " << b << ". Error code " << status << std::endl;
                i++;
                if (benchmark)
                {
                    batch_consensus.push_back("");
                    if (band_stats)
                    {
                        batch_min_bw.push_back(-1);
                        batch_max_bw.push_back(-1);
                        batch_avg_bw.push_back(-1);
                    }
                }
            }
        }

        group_count_offset += get_size(batch_group_ids);

        if (benchmark)
        {
            // add batch results to the global results vectors
            for (int32_t i = 0; i < get_size<int32_t>(batch_group_ids); i++)
            {
                int id            = batch_group_ids[i];
                consensus->at(id) = batch_consensus[i];
                if (band_stats)
                {
                    min_band_width->at(id) = batch_min_bw[i];
                    max_band_width->at(id) = batch_max_bw[i];
                    avg_band_width->at(id) = batch_avg_bw[i];
                }
            }
        }
    }
}

// print benchmarking report
void print_benchmark_report(const ApplicationParameters& parameters, const std::vector<Group>& poa_groups,
                            const float compute_time_a, const float compute_time_b,
                            const std::vector<std::string>& consensus_a, const std::vector<std::string>& consensus_b,
                            const std::vector<int32_t>& min_bw, const std::vector<int32_t>& max_bw, const std::vector<int32_t>& avg_bw)
{
    int32_t number_of_groups = get_size<int32_t>(poa_groups);
    bool verbose             = !parameters.compact;

    std::string method_a, method_b;
    if (parameters.benchmark_mode == 0)
    {
        method_a = "adaptive ";
        method_b = "banded ";
    }
    else if (parameters.benchmark_mode == 1)
    {
        method_a = "adaptive ";
        method_b = "full ";
    }
    else if (parameters.benchmark_mode == 2)
    {
        method_a = "banded ";
        method_b = "full ";
    }

    std::cerr << "\nbenchmark summary: ";
    std::cerr << method_a << "alignment vs " << method_b << "alignment\n";
    std::cerr << "=============================================================================================================\n";
    std::cerr << "Compute time (sec):               " << method_a << std::left << std::setw(17);
    std::cerr << std::fixed << std::setprecision(2) << compute_time_a;
    std::cerr << method_b << std::left << std::setw(15) << std::fixed << std::setprecision(2) << compute_time_b;
    std::cerr << "Number of groups " << number_of_groups << std::endl;
    std::cerr << "-------------------------------------------------------------------------------------------------------------\n";

    int32_t actual_number_of_bases = 0;
    for (auto& group : poa_groups)
    {
        for (auto& seq : group)
        {
            actual_number_of_bases += seq.length;
        }
    }
    float perf_a = (float)actual_number_of_bases / compute_time_a;
    float perf_b = (float)actual_number_of_bases / compute_time_b;
    std::cerr << "Performance (bases/sec):          " << method_a << std::left << std::setw(16);
    std::cerr << std::fixed << std::setprecision(2) << std::scientific << perf_a << " ";
    std::cerr << method_b << std::left << std::setw(15) << perf_b;
    if (perf_a > perf_b)
        std::cerr << "x" << std::fixed << std::setprecision(1) << perf_a / perf_b << " faster";
    else
        std::cerr << "x" << std::fixed << std::setprecision(1) << perf_b / perf_a << " slower";
    std::cerr << "\n-------------------------------------------------------------------------------------------------------------\n";
    std::vector<int32_t> consensus_lengths_a(number_of_groups);
    std::vector<int32_t> consensus_lengths_b(number_of_groups);
    int32_t sum_consensus_length_a = 0;
    int32_t sum_consensus_length_b = 0;
    for (int i = 0; i < number_of_groups; i++)
    {
        consensus_lengths_a[i] = consensus_a[i].length();
        sum_consensus_length_a += consensus_lengths_a[i];
    }
    for (int i = 0; i < number_of_groups; i++)
    {
        consensus_lengths_b[i] = consensus_b[i].length();
        sum_consensus_length_b += consensus_lengths_b[i];
    }

    std::vector<int> min_seq_length(number_of_groups);
    std::vector<int> max_seq_length(number_of_groups);
    std::vector<int> avg_seq_length(number_of_groups);

    if (verbose)
    {
        float similarity_percentage;
        for (int i = 0; i < number_of_groups; i++)
        {
            // first find min, max and avg sequence length in the group
            int min_sz = std::numeric_limits<int>::max(), max_sz = 0, avg_sz = 0;
            const auto& group = poa_groups[i];
            for (const auto& seq : group)
            {
                min_sz = std::min(min_sz, seq.length);
                max_sz = std::max(max_sz, seq.length);
                avg_sz = avg_sz + seq.length;
            }
            min_seq_length[i] = min_sz;
            max_seq_length[i] = max_sz;
            avg_seq_length[i] = avg_sz = avg_sz / get_size<int>(group);

            std::cerr << "G " << std::left << std::setw(3) << i << " (" << std::left << std::setw(6) << min_sz << ", ";
            std::cerr << std::left << std::setw(6) << max_sz << ", " << std::left << std::setw(6) << avg_sz << std::left << std::setw(5) << ")";
            std::cerr << method_a << std::left << std::setw(17) << consensus_lengths_a[i];
            std::cerr << method_b << std::left << std::setw(15) << consensus_lengths_b[i];
            similarity_percentage = 100.0f * (1.0f - (float)abs(consensus_lengths_a[i] - consensus_lengths_b[i]) / (float)consensus_lengths_b[i]);
            std::cerr << std::left << std::setw(3) << std::fixed << std::setprecision(0) << similarity_percentage << "% similar length";
            std::cerr << std::endl;
        }
    }
    else
    {
        std::cerr << "Average consensus length:       " << method_a << std::left << std::setw(17);
        std::cerr << sum_consensus_length_a / number_of_groups;
        std::cerr << method_b << std::left << std::setw(15) << sum_consensus_length_b / number_of_groups;
        float length_similarity_percentage = 100.0f * (1.0f - (float)abs(sum_consensus_length_a - sum_consensus_length_b) / (float)sum_consensus_length_b);
        std::cerr << std::left << std::setw(3) << std::fixed << std::setprecision(0) << length_similarity_percentage << "% similar length";
        std::cerr << std::endl;
    }
    if (verbose)
    {
        //print accuracy metrics
        std::cerr << "-------------------------------------------------------------------------------------------------------------\n";

        std::vector<std::vector<std::string>> consensus_results(number_of_groups);
        for (int i = 0; i < number_of_groups; i++)
        {
            consensus_results[i].push_back(consensus_a[i]);
            consensus_results[i].push_back(consensus_b[i]);
        }

        std::vector<std::vector<std::string>> msa_for_ab;
        std::vector<std::string> dummy;

        spoa_compute(parameters, consensus_results, omp_get_num_procs(), true, msa_for_ab, dummy);

        // print comparison details between method a and b consensus per window
        for (int i = 0; i < get_size(msa_for_ab); i++)
        {
            int insert_cntr   = 0;
            int delete_cntr   = 0;
            int mismatch_cntr = 0;
            int identity_cntr = 0;

            std::cerr << "G " << std::left << std::setw(3) << i << " (" << std::left << std::setw(6) << min_seq_length[i] << ", ";
            std::cerr << std::left << std::setw(6) << max_seq_length[i] << ", " << std::left << std::setw(6) << avg_seq_length[i] << std::left << std::setw(5) << ")";

            if (msa_for_ab[i].size() == 2)
            {
                const auto& target = msa_for_ab[i][1];
                const auto& query  = msa_for_ab[i][0];
                if (target.length() == query.length())
                {
                    for (int j = 0; j < target.length(); j++)
                    {
                        if (target[j] == '-')
                            insert_cntr++;
                        else if (query[j] == '-')
                            delete_cntr++;
                        else if (target[j] != query[j])
                            mismatch_cntr++;
                        else /*target[j] == query[j]*/
                            identity_cntr++;
                    }
                    float identity_percentage = 100.0f * (float)(identity_cntr) / (float)(std::min(consensus_lengths_b[i], consensus_lengths_a[i]));

                    std::cerr << "indels  " << std::left << std::setw(4) << insert_cntr << "/" << std::left << std::setw(13) << delete_cntr;
                    std::cerr << "mismatches " << std::left << std::setw(11) << mismatch_cntr;
                    std::cerr << std::left << std::setw(3) << std::fixed << std::setprecision(0) << identity_percentage << "% identity " << std::endl;
                }
                else
                {
                    std::cerr << "indels  " << std::left << std::setw(18) << "--------";
                    std::cerr << "mismatches " << std::left << std::setw(11) << "---";
                    std::cerr << std::left << std::setw(3) << std::fixed << std::setprecision(0) << "NA"
                              << "% identity " << std::endl;
                }
            }
            else
            {
                std::cerr << "indels  " << std::left << std::setw(18) << "--------";
                std::cerr << "mismatches " << std::left << std::setw(11) << "---";
                std::cerr << std::left << std::setw(3) << std::fixed << std::setprecision(0) << "NA"
                          << "% identity " << std::endl;
            }
        }

        if (parameters.benchmark_mode != 2)
        {
            //print band-width stats
            std::cerr << "-------------------------------------------------------------------------------------------------------------\n";

            for (int i = 0; i < get_size<int>(min_bw); i++)
            {
                int width = i < 10 ? 6 : i < 100 ? 5 : i < 1000 ? 4 : 3;
                std::cerr << "Band-width stats for group " << i << std::left << std::setw(width) << ":";
                std::cerr << min_bw[i] << " / " << max_bw[i] << " / " << avg_bw[i];
                if (parameters.benchmark_mode == 0)
                {
                    std::cerr << "           " << parameters.band_width;
                }
                else
                {
                    std::cerr << "          ---";
                }
                std::cerr << std::endl;
            }
        }
    }
    std::cerr << "=============================================================================================================\n\n";
}

int main(int argc, char* argv[])
{
    // Parse input parameters
    const ApplicationParameters parameters(argc, argv);

    // Load input data. Each window is represented as a vector of strings. The sample
    // data has many such windows to process, hence the data is loaded into a vector
    // of vector of strings.
    std::vector<std::vector<std::string>> windows;
    if (parameters.all_fasta)
    {
        parse_fasta_files(windows, parameters.input_paths, parameters.max_groups, parameters.bonito_long);
    }
    else
    {
        parse_cudapoa_file(windows, parameters.input_paths[0], parameters.max_groups);
    }

    // processing only a single window defined by option -D
    if (parameters.single_window > -1 && parameters.single_window < get_size<int>(windows))
    {
        auto window = windows[parameters.single_window];
        windows.resize(1);
        windows[0] = window;
    }

    // print-out reads in fasta format
    if (parameters.output_fasta)
    {
        int64_t id = 0;
        for (auto& w : windows)
        {
            for (auto& s : w)
            {
                std::cout << ">s" << id << std::endl;
                std::cout << s << std::endl;
                id++;
            }
        }
        return 0;
    }

    // Create a vector of POA groups based on windows
    std::vector<Group> poa_groups(windows.size());
    for (int32_t i = 0; i < get_size(windows); ++i)
    {
        Group& group      = poa_groups[i];
        int max_num_reads = get_size(windows[i]);
        if (parameters.max_reads > 0)
        {
            max_num_reads = std::min(max_num_reads, parameters.max_reads);
        }
        // Create a new entry for each sequence and add to the group.
        for (int s = 0; s < max_num_reads; s++)
        {
            const auto& seq = windows[i][s];
            Entry poa_entry{};
            poa_entry.seq     = seq.c_str();
            poa_entry.length  = seq.length();
            poa_entry.weights = nullptr;
            group.push_back(poa_entry);
        }
    }

    // for benchmarking
    float time_a = 0.f;
    float time_b = 0.f;
    std::vector<std::string> consensus_a;
    std::vector<std::string> consensus_b;
    // to record min/max and average width of adaptive bands
    std::vector<int32_t> min_band_width_a;
    std::vector<int32_t> max_band_width_a;
    std::vector<int32_t> avg_band_width_a;

    if (parameters.benchmark_mode == -1)
    {
        if (parameters.plot_traceback)
        {
            if (parameters.adaptive)
            {
                std::vector<int32_t> x, y;
                std::vector<int32_t> abs, abe;
                run_cudapoa(parameters, poa_groups, time_b, &consensus_b, nullptr, nullptr, nullptr, &x, &y, &abs, &abe);
                std::vector<int32_t> lin(abs.size());
                std::iota(lin.begin(), lin.end(), 0);
                plt::plot(x, y);
                plt::plot(abs, lin, "c:");
                plt::plot(abe, lin, "c:");
                plt::show();
            }
            else
            {
                std::vector<int32_t> x, y;
                run_cudapoa(parameters, poa_groups, time_b, &consensus_b, nullptr, nullptr, nullptr, &x, &y);
                plt::plot(x, y);
                plt::show();
            }
        }
        else
        {
            run_cudapoa(parameters, poa_groups, time_a);
        }
    }
    else
    {
        ApplicationParameters parameters_a = parameters;
        ApplicationParameters parameters_b = parameters;
        if (parameters.benchmark_mode == 0)
        {
            parameters_a.adaptive = true;  // adaptive-alignment
            parameters_b.adaptive = false; // banded-alignment
            parameters_b.banded   = true;
        }
        if (parameters.benchmark_mode == 1)
        {
            parameters_a.adaptive = true;  // adaptive-alignment
            parameters_b.adaptive = false; // full-alignment
            parameters_b.banded   = false;
        }
        if (parameters.benchmark_mode == 2)
        {
            parameters_a.adaptive = false; // banded-alignment
            parameters_a.banded   = true;
            parameters_b.adaptive = false; // full-alignment
            parameters_b.banded   = false;
        }

        if (parameters.plot_traceback)
        {
            std::vector<int32_t> x_a, x_b, y_a, y_b; // x and y coordinates of traceback path for alignment A and B
            std::vector<int32_t> abs, abe;           // adaptive_band_start and adaptive_band_end
            std::vector<int32_t> max_scroe_idx;      // index of maximum score per node in adaptive score matrix
            run_cudapoa(parameters_a, poa_groups, time_a, &consensus_a, &min_band_width_a, &max_band_width_a, &avg_band_width_a, &x_a, &y_a, &abs, &abe, &max_scroe_idx);
            run_cudapoa(parameters_b, poa_groups, time_b, &consensus_b, nullptr, nullptr, nullptr, &x_b, &y_b);
            plt::plot(x_a, y_a);
            plt::plot(x_b, y_b, "r--");
            // create linearly spaced vector
            std::vector<int32_t> lin(abs.size()); // abs.size() == abe.size()
            std::iota(lin.begin(), lin.end(), 0);
            // plot start and end of adaptive bands ---------------
            plt::plot(abs, lin, "c:");
            plt::plot(abe, lin, "c:");
            // additional plot options ---------------------------
            if (parameters.plot_options != -1)
            {
                if (parameters.plot_options == 0 || parameters.plot_options == 3)
                {
                    int32_t height = *(std::max_element(y_a.begin(), y_a.end()));
                    int32_t width  = *(std::max_element(x_a.begin(), x_a.end()));
                    std::vector<int32_t> diagonal(width);
                    for (int i = 0; i < width; i++)
                    {
                        diagonal[i] = height * i / width;
                    }
                    plt::plot(diagonal, "y:");
                }
                if (parameters.plot_options == 1 || parameters.plot_options == 3)
                {
                    lin.resize(max_scroe_idx.size());
                    std::iota(lin.begin(), lin.end(), 0);
                    plt::plot(max_scroe_idx, lin, "y--");
                }
                if (parameters.plot_options == 2 || parameters.plot_options == 3)
                {
                    plt::axis("equal");
                }
            }

            plt::show();
        }
        else
        {
            run_cudapoa(parameters_a, poa_groups, time_a, &consensus_a, &min_band_width_a, &max_band_width_a, &avg_band_width_a);
            run_cudapoa(parameters_b, poa_groups, time_b, &consensus_b);
        }
    }

    if (parameters.benchmark_mode > -1)
    {
        print_benchmark_report(parameters, poa_groups, time_a, time_b, consensus_a, consensus_b, min_band_width_a, max_band_width_a, avg_band_width_a);
    }

    return 0;
}

} // namespace cudapoa

} // namespace genomeworks

} // namespace claraparabricks

/// \brief main function
/// main function cannot be in a namespace so using this function to call actual main function
int main(int argc, char* argv[])
{
    return claraparabricks::genomeworks::cudapoa::main(argc, argv);
}<|MERGE_RESOLUTION|>--- conflicted
+++ resolved
@@ -77,9 +77,6 @@
     return std::move(batch);
 }
 
-<<<<<<< HEAD
-void process_batch(Batch* batch, bool msa_flag, bool print, bool print_fasta, std::vector<int32_t>& list_of_group_ids, int id_offset, std::vector<std::string>* batch_consensus = nullptr)
-=======
 void process_batch(Batch* batch,
                    const ApplicationParameters& parameters,
                    const std::vector<int32_t>& list_of_group_ids,
@@ -93,7 +90,6 @@
                    std::vector<int32_t>* band_s              = nullptr,
                    std::vector<int32_t>* band_e              = nullptr,
                    std::vector<int32_t>* max_score_indices   = nullptr)
->>>>>>> bdad2ec0
 {
     batch->generate_poa(parameters.plot_traceback);
 
@@ -122,7 +118,7 @@
                 {
                     for (const auto& alignment : msa[g])
                     {
-                        if(print_fasta)
+                        if(parameters.bonito_long)
                         {
                             std::cout << ">" << list_of_group_ids[g + id_offset] <<std::endl;
                         }
@@ -155,7 +151,7 @@
             {
                 if (parameters.print_output)
                 {
-                    if(print_fasta)
+                    if(parameters.bonito_long)
                     {
                         std::cout << ">" << list_of_group_ids[g + id_offset] <<std::endl;
                     }
@@ -348,12 +344,8 @@
                 {
                     // No more POA groups can be added to batch. Now process batch
                     timer.start_timer();
-<<<<<<< HEAD
-                    process_batch(batch.get(), parameters.msa, print, parameters.bonito_long, batch_group_ids, group_count, &batch_consensus);
-=======
                     process_batch(batch.get(), parameters, batch_group_ids, group_count, &batch_consensus,
                                   &batch_min_bw, &batch_max_bw, &batch_avg_bw, x_plot, y_plot, abs_plot, abe_plot, max_idx_plot);
->>>>>>> bdad2ec0
                     compute_time += timer.stop_timer();
 
                     if (graph_output.is_open())
