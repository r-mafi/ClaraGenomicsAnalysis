/*
* Copyright (c) 2019, NVIDIA CORPORATION.  All rights reserved.
*
* NVIDIA CORPORATION and its licensors retain all intellectual property
* and proprietary rights in and to this software, related documentation
* and any modifications thereto.  Any use, reproduction, disclosure or
* distribution of this software and related documentation without an express
* license agreement from NVIDIA CORPORATION is strictly prohibited.
*/

#include <algorithm>
#include <cstring>

#include "allocate_block.hpp"
#include "cudapoa_batch.hpp"
#include "cudapoa_kernels.cuh"

#include <cudautils/cudautils.hpp>
#include <logging/logging.hpp>
#include <utils/signed_integer_utils.hpp>

#ifndef TABS
#define TABS printTabs(bid_)
#endif

inline std::string printTabs(int32_t tab_count)
{
    std::string s;
    for (int32_t i = 0; i < tab_count; i++)
    {
        s += "\t";
    }
    return s;
}

namespace claragenomics
{

namespace cudapoa
{

int32_t CudapoaBatch::batches = 0;

void CudapoaBatch::print_batch_debug_message(const std::string& message)
{
    (void)message;
    CGA_LOG_DEBUG("{}{}{}{}", TABS, bid_, message, device_id_);
}

void CudapoaBatch::initialize_output_details()
{
    batch_block_->get_output_details(&output_details_h_, &output_details_d_);
}

void CudapoaBatch::initialize_input_details()
{
    batch_block_->get_input_details(&input_details_h_, &input_details_d_);
}

void CudapoaBatch::initialize_alignment_details()
{
    batch_block_->get_alignment_details(&alignment_details_d_);
}

void CudapoaBatch::initialize_graph_details()
{
    batch_block_->get_graph_details(&graph_details_d_);
}

CudapoaBatch::CudapoaBatch(int32_t max_poas,
                           int32_t max_sequences_per_poa,
                           int32_t device_id,
                           size_t max_mem,
                           int8_t output_mask,
                           int16_t gap_score,
                           int16_t mismatch_score,
                           int16_t match_score,
                           bool cuda_banded_alignment)
    : max_poas_(throw_on_negative(max_poas, "Maximum POAs in batch has to be non-negative"))
    , max_sequences_per_poa_(throw_on_negative(max_sequences_per_poa, "Maximum sequences per POA has to be non-negative"))
    , device_id_(throw_on_negative(device_id, "Device ID has to be non-negative"))
    , output_mask_(output_mask)
    , gap_score_(gap_score)
    , mismatch_score_(mismatch_score)
    , match_score_(match_score)
    , banded_alignment_(cuda_banded_alignment)
    , batch_block_(new BatchBlock(device_id, max_mem, max_poas, max_sequences_per_poa, output_mask, cuda_banded_alignment))
{
    bid_ = CudapoaBatch::batches++;

    // Set CUDA device
    CGA_CU_CHECK_ERR(cudaSetDevice(device_id_));
    std::string msg = " Initializing batch on device ";
    print_batch_debug_message(msg);

    // Allocate host memory and CUDA memory based on max sequence and target counts.
    initialize_input_details();
    initialize_output_details();
    initialize_graph_details();
    initialize_alignment_details();

    // Call reset function to cleanly initialize members.
    reset();
}

CudapoaBatch::~CudapoaBatch()
{
    std::string msg = "Destroyed buffers on device ";
    print_batch_debug_message(msg);
}

void CudapoaBatch::reset()
{
    poa_count_              = 0;
    num_nucleotides_copied_ = 0;
    global_sequence_idx_    = 0;
    scores_offset_          = 0;
    avail_scorebuf_mem_     = alignment_details_d_->scorebuf_alloc_size;
}

int32_t CudapoaBatch::batch_id() const
{
    return bid_;
}

int32_t CudapoaBatch::get_total_poas() const
{
    return poa_count_;
}

void CudapoaBatch::generate_poa()
{
    CGA_CU_CHECK_ERR(cudaSetDevice(device_id_));
    //Copy sequencecs, sequence lengths and window details to device
    CGA_CU_CHECK_ERR(cudaMemcpyAsync(input_details_d_->sequences, input_details_h_->sequences,
                                     num_nucleotides_copied_ * sizeof(uint8_t), cudaMemcpyHostToDevice, stream_));
    CGA_CU_CHECK_ERR(cudaMemcpyAsync(input_details_d_->base_weights, input_details_h_->base_weights,
                                     num_nucleotides_copied_ * sizeof(uint8_t), cudaMemcpyHostToDevice, stream_));
    CGA_CU_CHECK_ERR(cudaMemcpyAsync(input_details_d_->window_details, input_details_h_->window_details,
                                     poa_count_ * sizeof(claragenomics::cudapoa::WindowDetails), cudaMemcpyHostToDevice, stream_));
    CGA_CU_CHECK_ERR(cudaMemcpyAsync(input_details_d_->sequence_lengths, input_details_h_->sequence_lengths,
                                     global_sequence_idx_ * sizeof(uint16_t), cudaMemcpyHostToDevice, stream_));

    // Launch kernel to run 1 POA per thread in thread block.
    std::string msg = " Launching kernel for " + std::to_string(poa_count_) + " on device ";
    print_batch_debug_message(msg);

    claragenomics::cudapoa::generatePOA(output_details_d_,
                                        input_details_d_,
                                        poa_count_,
                                        stream_,
                                        alignment_details_d_,
                                        graph_details_d_,
                                        gap_score_,
                                        mismatch_score_,
                                        match_score_,
                                        banded_alignment_,
                                        max_sequences_per_poa_,
                                        output_mask_);

    msg = " Launched kernel on device ";
    print_batch_debug_message(msg);
}

void CudapoaBatch::decode_cudapoa_kernel_error(claragenomics::cudapoa::StatusType error_type,
                                               std::vector<StatusType>& output_status)
{
    switch (error_type)
    {
    case claragenomics::cudapoa::StatusType::node_count_exceeded_maximum_graph_size:
<<<<<<< HEAD
        CGA_LOG_ERROR("Kernel Error:: Node count exceeded maximum nodes per window in batch {}\n", bid_);
        output_status.emplace_back(error_type);
        break;
    case claragenomics::cudapoa::StatusType::seq_len_exceeded_maximum_nodes_per_window:
        CGA_LOG_ERROR("Kernel Error::Sequence length exceeded maximum nodes per window in batch {}\n", bid_);
        output_status.emplace_back(error_type);
        break;
    case claragenomics::cudapoa::StatusType::loop_count_exceeded_upper_bound:
        CGA_LOG_ERROR("Kernel Error::Loop count exceeded upper bound in nw algorithm in batch {}\n", bid_);
=======
        CGA_LOG_WARN("Kernel Error:: Node count exceeded maximum nodes per graph\n");
        output_status.emplace_back(error_type);
        break;
    case claragenomics::cudapoa::StatusType::edge_count_exceeded_maximum_graph_size:
        CGA_LOG_WARN("Kernel Error:: Edge count exceeded maximum edges per graph\n");
        output_status.emplace_back(error_type);
        break;
    case claragenomics::cudapoa::StatusType::seq_len_exceeded_maximum_nodes_per_window:
        CGA_LOG_WARN("Kernel Error::Sequence length exceeded maximum nodes per window\n");
        output_status.emplace_back(error_type);
        break;
    case claragenomics::cudapoa::StatusType::loop_count_exceeded_upper_bound:
        CGA_LOG_WARN("Kernel Error::Loop count exceeded upper bound in nw algorithm\n");
>>>>>>> d2733d47
        output_status.emplace_back(error_type);
        break;
    default:
        break;
    }
}

void CudapoaBatch::get_consensus(std::vector<std::string>& consensus,
                                 std::vector<std::vector<uint16_t>>& coverage,
                                 std::vector<StatusType>& output_status)
{
    std::string msg = " Launching memcpy D2H on device ";
    print_batch_debug_message(msg);
    CGA_CU_CHECK_ERR(cudaMemcpyAsync(output_details_h_->consensus,
                                     output_details_d_->consensus,
                                     CUDAPOA_MAX_CONSENSUS_SIZE * max_poas_ * sizeof(uint8_t),
                                     cudaMemcpyDeviceToHost,
                                     stream_));
    CGA_CU_CHECK_ERR(cudaMemcpyAsync(output_details_h_->coverage,
                                     output_details_d_->coverage,
                                     CUDAPOA_MAX_CONSENSUS_SIZE * max_poas_ * sizeof(uint16_t),
                                     cudaMemcpyDeviceToHost,
                                     stream_));
    CGA_CU_CHECK_ERR(cudaStreamSynchronize(stream_));

    msg = " Finished memcpy D2H on device ";
    print_batch_debug_message(msg);

    for (int32_t poa = 0; poa < poa_count_; poa++)
    {
        // Get the consensus string and reverse it since on GPU the
        // string is built backwards..
        char* c = reinterpret_cast<char*>(&(output_details_h_->consensus[poa * CUDAPOA_MAX_CONSENSUS_SIZE]));
        // We use the first two entries in the consensus buffer to log error during kernel execution
        // c[0] == 0 means an error occured and when that happens the error type is saved in c[1]
        if (static_cast<uint8_t>(c[0]) == CUDAPOA_KERNEL_ERROR_ENCOUNTERED)
        {
            decode_cudapoa_kernel_error(static_cast<claragenomics::cudapoa::StatusType>(c[1]), output_status);
            // push back empty placeholder for consensus and coverage
            consensus.emplace_back(std::string());
            coverage.emplace_back(std::vector<uint16_t>());
        }
        else
        {
            output_status.emplace_back(claragenomics::cudapoa::StatusType::success);
            consensus.emplace_back(std::string(c));
            std::reverse(consensus.back().begin(), consensus.back().end());
            // Similarly, get the coverage and reverse it.
            coverage.emplace_back(std::vector<uint16_t>(
                &(output_details_h_->coverage[poa * CUDAPOA_MAX_CONSENSUS_SIZE]),
                &(output_details_h_->coverage[poa * CUDAPOA_MAX_CONSENSUS_SIZE + get_size(consensus.back())])));
            std::reverse(coverage.back().begin(), coverage.back().end());
        }
    }
}

void CudapoaBatch::get_msa(std::vector<std::vector<std::string>>& msa, std::vector<StatusType>& output_status)
{
    std::string msg = " Launching memcpy D2H on device for msa ";
    print_batch_debug_message(msg);

    CGA_CU_CHECK_ERR(cudaMemcpyAsync(output_details_h_->multiple_sequence_alignments,
                                     output_details_d_->multiple_sequence_alignments,
                                     max_poas_ * max_sequences_per_poa_ * CUDAPOA_MAX_CONSENSUS_SIZE * sizeof(uint8_t),
                                     cudaMemcpyDeviceToHost,
                                     stream_));

    CGA_CU_CHECK_ERR(cudaMemcpyAsync(output_details_h_->consensus,
                                     output_details_d_->consensus,
                                     CUDAPOA_MAX_CONSENSUS_SIZE * max_poas_ * sizeof(uint8_t),
                                     cudaMemcpyDeviceToHost,
                                     stream_));

    CGA_CU_CHECK_ERR(cudaStreamSynchronize(stream_));

    msg = " Finished memcpy D2H on device for msa";
    print_batch_debug_message(msg);

    for (int32_t poa = 0; poa < poa_count_; poa++)
    {
        msa.emplace_back(std::vector<std::string>());
        char* c = reinterpret_cast<char*>(&(output_details_h_->consensus[poa * CUDAPOA_MAX_CONSENSUS_SIZE]));
        // We use the first two entries in the consensus buffer to log error during kernel execution
        // c[0] == 0 means an error occured and when that happens the error type is saved in c[1]
        if (static_cast<uint8_t>(c[0]) == CUDAPOA_KERNEL_ERROR_ENCOUNTERED)
        {
            decode_cudapoa_kernel_error(static_cast<claragenomics::cudapoa::StatusType>(c[1]), output_status);
        }
        else
        {
            output_status.emplace_back(claragenomics::cudapoa::StatusType::success);
            uint16_t num_seqs = input_details_h_->window_details[poa].num_seqs;
            for (uint16_t i = 0; i < num_seqs; i++)
            {
                char* c = reinterpret_cast<char*>(&(output_details_h_->multiple_sequence_alignments[(poa * max_sequences_per_poa_ + i) * CUDAPOA_MAX_CONSENSUS_SIZE]));
                msa[poa].emplace_back(std::string(c));
            }
        }
    }
}

void CudapoaBatch::set_cuda_stream(cudaStream_t stream)
{
    stream_ = stream;
}

bool CudapoaBatch::reserve_buf(uint32_t max_seq_length)
{
    uint32_t max_graph_dimension = banded_alignment_ ? CUDAPOA_MAX_MATRIX_GRAPH_DIMENSION_BANDED : CUDAPOA_MAX_MATRIX_GRAPH_DIMENSION;

    int32_t scores_width = banded_alignment_ ? CUDAPOA_BANDED_MAX_MATRIX_SEQUENCE_DIMENSION : cudapoa::align(max_seq_length + 1 + CELLS_PER_THREAD);
    size_t scores_size   = scores_width * max_graph_dimension * sizeof(int16_t);

    if (scores_size > avail_scorebuf_mem_)
    {
        return false;
    }
    else
    {
        avail_scorebuf_mem_ -= scores_size;
        return true;
    }
}

StatusType CudapoaBatch::add_poa_group(std::vector<StatusType>& per_seq_status,
                                       const Group& poa_group)
{
    // Check if the largest entry in the group fill fit
    // in available scoring matrix memory or not.
    int32_t max_seq_length = 0;
    for (int32_t j = 0; j < get_size(poa_group); j++)
    {
        if (poa_group[j].length > max_seq_length)
        {
            max_seq_length = poa_group[j].length;
        }
    }

    if (!reserve_buf(max_seq_length))
    {
        return StatusType::exceeded_batch_size;
    }

    // If matrix fits, see if a new poa group can be added.
    per_seq_status.clear();
    StatusType status = add_poa();
    if (status != StatusType::success)
    {
        return status;
    }

    // If a new group can be added, attempt to add all entries
    // in the group. If they can't be added, record their status
    // and continue adding till the end of the group.
    for (auto& entry : poa_group)
    {
        StatusType entry_status = add_seq_to_poa(entry.seq,
                                                 entry.weights,
                                                 entry.length);

        per_seq_status.push_back(entry_status);
    }

    return StatusType::success;
}

StatusType CudapoaBatch::add_poa()
{
    if (poa_count_ == max_poas_)
    {
        return StatusType::exceeded_maximum_poas;
    }

    WindowDetails window_details{};
    window_details.seq_len_buffer_offset         = global_sequence_idx_;
    window_details.seq_starts                    = num_nucleotides_copied_;
    window_details.scores_width                  = 0;
    window_details.scores_offset                 = scores_offset_;
    input_details_h_->window_details[poa_count_] = window_details;
    poa_count_++;

    return StatusType::success;
}

StatusType CudapoaBatch::add_seq_to_poa(const char* seq, const int8_t* weights, int32_t seq_len)
{
    if (seq_len >= CUDAPOA_MAX_SEQUENCE_SIZE)
    {
        return StatusType::exceeded_maximum_sequence_size;
    }

    WindowDetails* window_details = &(input_details_h_->window_details[poa_count_ - 1]);
    int32_t scores_width_         = cudapoa::align(seq_len + 1 + CELLS_PER_THREAD);
    if (scores_width_ > window_details->scores_width)
    {
        scores_offset_ -= window_details->scores_width;
        window_details->scores_width = scores_width_;
        scores_offset_ += scores_width_;
    }

    if (static_cast<int32_t>(window_details->num_seqs) + 1 >= max_sequences_per_poa_)
    {
        return StatusType::exceeded_maximum_sequences_per_poa;
    }

    window_details->num_seqs++;
    // Copy sequence data
    memcpy(&(input_details_h_->sequences[num_nucleotides_copied_]),
           seq,
           seq_len);
    // Copy weights
    if (weights == nullptr)
    {
        memset(&(input_details_h_->base_weights[num_nucleotides_copied_]),
               1,
               seq_len);
    }
    else
    {
        // Verify that weightsw are positive.
        for (int32_t i = 0; i < seq_len; i++)
        {
            throw_on_negative(weights[i], "Base weights need have to be non-negative");
        }
        memcpy(&(input_details_h_->base_weights[num_nucleotides_copied_]),
               weights,
               seq_len);
    }
    input_details_h_->sequence_lengths[global_sequence_idx_] = seq_len;

    num_nucleotides_copied_ += seq_len;
    global_sequence_idx_++;

    return StatusType::success;
}

} // namespace cudapoa

} // namespace claragenomics<|MERGE_RESOLUTION|>--- conflicted
+++ resolved
@@ -168,31 +168,19 @@
     switch (error_type)
     {
     case claragenomics::cudapoa::StatusType::node_count_exceeded_maximum_graph_size:
-<<<<<<< HEAD
-        CGA_LOG_ERROR("Kernel Error:: Node count exceeded maximum nodes per window in batch {}\n", bid_);
+        CGA_LOG_WARN("Kernel Error:: Node count exceeded maximum nodes per graph in batch {}\n", bid_);
+        output_status.emplace_back(error_type);
+        break;
+    case claragenomics::cudapoa::StatusType::edge_count_exceeded_maximum_graph_size:
+        CGA_LOG_WARN("Kernel Error:: Edge count exceeded maximum edges per graph in batch {}\n", bid_);
         output_status.emplace_back(error_type);
         break;
     case claragenomics::cudapoa::StatusType::seq_len_exceeded_maximum_nodes_per_window:
-        CGA_LOG_ERROR("Kernel Error::Sequence length exceeded maximum nodes per window in batch {}\n", bid_);
+        CGA_LOG_WARN("Kernel Error::Sequence length exceeded maximum nodes per window in batch {}\n", bid_);
         output_status.emplace_back(error_type);
         break;
     case claragenomics::cudapoa::StatusType::loop_count_exceeded_upper_bound:
-        CGA_LOG_ERROR("Kernel Error::Loop count exceeded upper bound in nw algorithm in batch {}\n", bid_);
-=======
-        CGA_LOG_WARN("Kernel Error:: Node count exceeded maximum nodes per graph\n");
-        output_status.emplace_back(error_type);
-        break;
-    case claragenomics::cudapoa::StatusType::edge_count_exceeded_maximum_graph_size:
-        CGA_LOG_WARN("Kernel Error:: Edge count exceeded maximum edges per graph\n");
-        output_status.emplace_back(error_type);
-        break;
-    case claragenomics::cudapoa::StatusType::seq_len_exceeded_maximum_nodes_per_window:
-        CGA_LOG_WARN("Kernel Error::Sequence length exceeded maximum nodes per window\n");
-        output_status.emplace_back(error_type);
-        break;
-    case claragenomics::cudapoa::StatusType::loop_count_exceeded_upper_bound:
-        CGA_LOG_WARN("Kernel Error::Loop count exceeded upper bound in nw algorithm\n");
->>>>>>> d2733d47
+        CGA_LOG_WARN("Kernel Error::Loop count exceeded upper bound in nw algorithm in batch {}\n", bid_);
         output_status.emplace_back(error_type);
         break;
     default:
