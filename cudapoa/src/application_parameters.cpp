/*
* Copyright 2019-2020 NVIDIA CORPORATION.
*
* Licensed under the Apache License, Version 2.0 (the "License");
* you may not use this file except in compliance with the License.
* You may obtain a copy of the License at
*
*     http://www.apache.org/licenses/LICENSE-2.0
*
* Unless required by applicable law or agreed to in writing, software
* distributed under the License is distributed on an "AS IS" BASIS,
* WITHOUT WARRANTIES OR CONDITIONS OF ANY KIND, either express or implied.
* See the License for the specific language governing permissions and
* limitations under the License.
*/

#include "application_parameters.hpp"
#include <fstream>
#include <getopt.h>
#include <iostream>
#include <string>

#include <claraparabricks/genomeworks/io/fasta_parser.hpp>
#include <claraparabricks/genomeworks/utils/signed_integer_utils.hpp>
#include <claraparabricks/genomeworks/version.hpp>

namespace claraparabricks
{

namespace genomeworks
{

namespace cudapoa
{

ApplicationParameters::ApplicationParameters(int argc, char* argv[])
{
    struct option options[] = {
        {"input", required_argument, 0, 'i'},
        {"msa", no_argument, 0, 'a'},
        {"full-alignment", no_argument, 0, 'f'},
        {"band-width", required_argument, 0, 'b'},
        {"dot", required_argument, 0, 'd'},
        {"max-groups", required_argument, 0, 'M'},
        {"gpu-mem-alloc", required_argument, 0, 'R'},
        {"match", required_argument, 0, 'm'},
        {"mismatch", required_argument, 0, 'n'},
        {"gap", required_argument, 0, 'g'},
        {"version", no_argument, 0, 'v'},
        {"print-output", no_argument, 0, 'p'},
        {"help", no_argument, 0, 'h'},
        // for benchmarking
        {"benchmark-mode", required_argument, 0, 'B'},
        {"bonito-long", required_argument, 0, 'L'},
        {"compact-mode", no_argument, 0, 'C'},
        {"output-fasta", no_argument, 0, 'O'},
        {"plot-traceback", no_argument, 0, 'P'},
        {"plot-options", required_argument, 0, 'Q'},
        {"single-window", required_argument, 0, 'D'},
        {"max-reads", required_argument, 0, 'N'}};

<<<<<<< HEAD
    std::string optstring = "i:afb:Ad:M:R:m:n:g:vhLB:COD:N:";
=======
    std::string optstring = "i:afb:Apd:M:R:m:n:g:vhB:COPQ:D:N:";
>>>>>>> bdad2ec0

    int32_t argument       = 0;
    bool default_bandwidth = true;
    while ((argument = getopt_long(argc, argv, optstring.c_str(), options, nullptr)) != -1)
    {
        switch (argument)
        {
        case 'i':
            input_paths.push_back(std::string(optarg));
            break;
        case 'a':
            msa = true;
            break;
        case 'f':
            banded = false;
            break;
        case 'b':
            band_width        = std::stoi(optarg);
            default_bandwidth = false;
            break;
        case 'A':
            adaptive = true;
            break;
        case 'p':
            print_output = true;
            break;
        case 'd':
            graph_output_path = std::string(optarg);
            break;
        case 'M':
            max_groups = std::stoi(optarg);
            break;
        case 'R':
            gpu_mem_allocation = std::stod(optarg);
            break;
        case 'm':
            match_score = std::stoi(optarg);
            break;
        case 'g':
            gap_score = std::stoi(optarg);
            break;
        case 'n':
            mismatch_score = std::stoi(optarg);
            break;
        case 'B':
            benchmark_mode = std::stoi(optarg);
            break;
        case 'C':
            compact = true;
            break;
        case 'O':
            output_fasta = true;
            break;
        case 'P':
            plot_traceback = true;
            break;
        case 'Q':
            plot_options = std::stoi(optarg);
            break;
        case 'D':
            single_window = std::stoi(optarg);
            break;
        case 'N':
            max_reads = std::stoi(optarg);
            break;
        case 'L':
            bonito_long = true;
            break;
        case 'v':
            print_version();
        case 'h':
            help(0);
        default:
            exit(1);
        }
    }

    if (gpu_mem_allocation <= 0 || gpu_mem_allocation > 1.0)
    {
        throw std::runtime_error("gpu-mem-alloc should be greater than 0 and less than or equal to 1.0");
    }

    if (banded && band_width < 1)
    {
        throw std::runtime_error("band-width must be positive");
    }

    if (!banded && adaptive)
    {
        throw std::runtime_error("adaptive alignment cannot run with full alignment");
    }

    if (adaptive && default_bandwidth)
    {
        // this is used to determine total score matrix size in adaptive-banded alignment
        band_width = 2048;
    }

    if (match_score < 0)
    {
        throw std::runtime_error("match score must be positive");
    }

    if (max_groups == 0)
    {
        throw std::runtime_error("max-groups cannot be 0");
    }

    if (mismatch_score > 0)
    {
        throw std::runtime_error("mismatch score must be non-positive");
    }

    if (gap_score > 0)
    {
        throw std::runtime_error("gap score must be non-positive");
    }

    if (benchmark_mode > -1 && msa)
    {
        throw std::runtime_error("MSA is not available in benchmark mode");
    }

    if (benchmark_mode > -1 && !graph_output_path.empty())
    {
        throw std::runtime_error("graph output is not available in benchmark mode");
    }

    if (plot_traceback && single_window < 0)
    {
        throw std::runtime_error("plot-traceback is only available for a single POA group and should be used with option -D");
    }

    verify_input_files(input_paths);
}

void ApplicationParameters::verify_input_files(std::vector<std::string>& inputpaths)
{
    // Checks if the files are either all fasta or if one file is provided, it needs to be fasta or cudapoa
    all_fasta = true;
    for (auto& file_path : inputpaths)
    {
        std::ifstream infile(file_path.c_str());
        if (infile.good())
        {
            std::string firstLine;
            std::getline(infile, firstLine);
            if (firstLine.at(0) != '>')
                all_fasta = false;
        }
        else
        {
            throw std::runtime_error(std::string("Invalid input file: ") + file_path);
        }
    }
    if (inputpaths.size() == 0 || (!all_fasta && inputpaths.size() > 1))
    {
        std::cerr << "Invalid input. cudapoa needs input in either one cudapoa format file or in one/multiple fasta files." << std::endl;
        help(1);
    }
}

void ApplicationParameters::print_version(const bool exit_on_completion)
{
    std::cerr << claraparabricks_genomeworks_version() << std::endl;

    if (exit_on_completion)
    {
        exit(1);
    }
}

void ApplicationParameters::help(int32_t exit_code)
{
    std::cerr <<
        R"(Usage: cudapoa [options ...]
     options:
        -i, --input <file>
            input in fasta/cudapoa format, can be used multiple times for multiple fasta files, but supports only one cudapoa file)"
              << R"(
        -a, --msa
            generates msa if this flag is passed [default: consensus])"
              << R"(
        -f, --full-alignment
            uses full alignment if this flag is passed [banded alignment])"
              << R"(
        -b, --band-width <int>
            band-width for banded alignment (must be multiple of 128) [256])"
              << R"(
        -A, --adaptive-alignment
            uses adaptive alignment if this flag is passed [banded alignment])"
              << R"(
        -p, --print-output
            prints consensus/MSA output [disabled])"
              << R"(
        -d, --dot <file>
            output path for printing graph in DOT format [disabled])"
              << R"(
        -M, --max-groups  <int>
            maximum number of POA groups to create from file (-1 for all, > 0 for limited) [-1]
            repeats groups if less groups are present than specified)"
              << R"(
        -R, --gpu-mem-alloc <double>
            fraction of available GPU memory to be used for cudapoa [0.9])"
              << R"(
        -m, --match  <int>
            score for matching bases (must be positive) [8])"
              << R"(
        -n, --mismatch  <int>
            score for mismatching bases (must be non-positive) [-6])"
              << R"(
        -g, --gap  <int>
            score for gaps (must be non-positive) [-8])"
              << R"(
        -B, --benchmark-mode  <int>
            [-1] disables benchmark-mode, [0] adaptive vs banded, [1] adaptive vs full, [2] banded vs full [-1])"
              << R"(
        -C, --compact-mode
            disables verbose mode, where by default prints detailed comparison for each window [verbose])"
              << R"(
        -O, --output-fasta
            output reads in fasta format and exits the application [disabled])"
              << R"(
        -P, --plot-traceback
            plots the traceback path for a single group, this option should be used with option -D [disabled])"
              << R"(
        -Q, --plot-options  <int>
            additional options for plot, [0] plots diagonal, [1] plots max index, [2] axis equal, [3] all the options, default [-1])"
              << R"(
        -D, --single-window  <int>
            selects a single POA group instead of all input groups (must be positive and within the range of number of groups) [process all])"
              << R"(
        -N, --max-reads  <int>
            max number of sequences per POA group (must be positive and less than number of reads)[process all])"
              << R"(
        -L, --bonito-long
            set processing mode to bonito-long-read mode. output in fasta format)"
              << R"(
        -v, --version
            version information)"
              << R"(
        -h, --help
            prints usage)"
              << std::endl;

    exit(exit_code);
}

} // namespace cudapoa

} // namespace genomeworks

} // namespace claraparabricks<|MERGE_RESOLUTION|>--- conflicted
+++ resolved
@@ -59,11 +59,7 @@
         {"single-window", required_argument, 0, 'D'},
         {"max-reads", required_argument, 0, 'N'}};
 
-<<<<<<< HEAD
-    std::string optstring = "i:afb:Ad:M:R:m:n:g:vhLB:COD:N:";
-=======
-    std::string optstring = "i:afb:Apd:M:R:m:n:g:vhB:COPQ:D:N:";
->>>>>>> bdad2ec0
+    std::string optstring = "i:afb:Apd:M:R:m:n:g:vhLB:COPQ:D:N:";
 
     int32_t argument       = 0;
     bool default_bandwidth = true;
