#
# Copyright (c) 2019, NVIDIA CORPORATION.  All rights reserved.
#
# NVIDIA CORPORATION and its licensors retain all intellectual property
# and proprietary rights in and to this software, related documentation
# and any modifications thereto.  Any use, reproduction, disclosure or
# distribution of this software and related documentation without an express
# license agreement from NVIDIA CORPORATION is strictly prohibited.
#

project(cudapoa)

# Process data subdirectory first
add_subdirectory(data)

# Project specific NVCC flags
set(CUDA_NVCC_FLAGS "${CUDA_NVCC_FLAGS} -std=c++11")

get_property(cga_library_type GLOBAL PROPERTY cga_library_type)
cuda_add_library(cudapoa ${cga_library_type}
    src/cudapoa.cpp
    src/cudapoa_kernels.cu
    src/batch.cpp
    )

<<<<<<< HEAD
target_link_libraries(cudapoa utils logging cgaio)
=======
target_link_libraries(cudapoa cgautils cgalogging)
>>>>>>> f1563b04

target_compile_options(cudapoa PRIVATE -Werror -Wall -Wextra)
if (cga_optimize_for_native_cpu)
    target_compile_options(cudapoa PRIVATE -march=native)
endif()

if(cga_enable_cudapoa_nw_print)
    target_compile_definitions(cudapoa PUBLIC NW_VERBOSE_PRINT)
endif()

if(spoa_accurate)
    target_compile_definitions(cudapoa PUBLIC SPOA_ACCURATE)
endif()

target_include_directories(cudapoa
    PUBLIC
        $<INSTALL_INTERFACE:include>
        $<BUILD_INTERFACE:${CMAKE_CURRENT_SOURCE_DIR}/include>
)

add_doxygen_source_dir(${CMAKE_CURRENT_SOURCE_DIR}/include)

install(TARGETS cudapoa
    COMPONENT cgalogging
    EXPORT cudapoa
    DESTINATION lib
    INCLUDES DESTINATION include
)
install(DIRECTORY include/ DESTINATION include)
install(EXPORT cudapoa DESTINATION cmake)

# Add other folders.
add_subdirectory(tests)
add_subdirectory(benchmarks)
add_subdirectory(samples)


# Add auto formatting.
cga_enable_auto_formatting("${CMAKE_CURRENT_SOURCE_DIR}")<|MERGE_RESOLUTION|>--- conflicted
+++ resolved
@@ -23,11 +23,7 @@
     src/batch.cpp
     )
 
-<<<<<<< HEAD
-target_link_libraries(cudapoa utils logging cgaio)
-=======
-target_link_libraries(cudapoa cgautils cgalogging)
->>>>>>> f1563b04
+target_link_libraries(cudapoa cgautils cgalogging cgaio)
 
 target_compile_options(cudapoa PRIVATE -Werror -Wall -Wextra)
 if (cga_optimize_for_native_cpu)
