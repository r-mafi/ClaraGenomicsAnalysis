#
# Copyright (c) 2019, NVIDIA CORPORATION.  All rights reserved.
#
# NVIDIA CORPORATION and its licensors retain all intellectual property
# and proprietary rights in and to this software, related documentation
# and any modifications thereto.  Any use, reproduction, disclosure or
# distribution of this software and related documentation without an express
# license agreement from NVIDIA CORPORATION is strictly prohibited.
#

project(cudapoa)

# Process data subdirectory first
add_subdirectory(data)

# Project specific NVCC flags
set(CUDA_NVCC_FLAGS "${CUDA_NVCC_FLAGS} -std=c++11")

get_property(cga_library_type GLOBAL PROPERTY cga_library_type)
cuda_add_library(cudapoa ${cga_library_type}
    src/cudapoa.cpp
    src/cudapoa_kernels.cu
    src/batch.cpp
    )

<<<<<<< HEAD
target_link_libraries(cudapoa cgabase cgalogging cgaio)
=======
target_link_libraries(cudapoa cgabase)
>>>>>>> 1eb6dd8a

target_compile_options(cudapoa PRIVATE -Werror -Wall -Wextra)
if (cga_optimize_for_native_cpu)
    target_compile_options(cudapoa PRIVATE -march=native)
endif()

if(cga_enable_cudapoa_nw_print)
    target_compile_definitions(cudapoa PUBLIC NW_VERBOSE_PRINT)
endif()

if(spoa_accurate)
    target_compile_definitions(cudapoa PUBLIC SPOA_ACCURATE)
endif()

target_include_directories(cudapoa
    PUBLIC
        $<INSTALL_INTERFACE:include>
        $<BUILD_INTERFACE:${CMAKE_CURRENT_SOURCE_DIR}/include>
)

add_doxygen_source_dir(${CMAKE_CURRENT_SOURCE_DIR}/include)

install(TARGETS cudapoa
    COMPONENT cgalogging
    EXPORT cudapoa
    DESTINATION lib
    INCLUDES DESTINATION include
)
install(DIRECTORY include/ DESTINATION include)
install(EXPORT cudapoa DESTINATION cmake)

# Add other folders.
add_subdirectory(tests)
add_subdirectory(benchmarks)
add_subdirectory(samples)


# Add auto formatting.
cga_enable_auto_formatting("${CMAKE_CURRENT_SOURCE_DIR}")<|MERGE_RESOLUTION|>--- conflicted
+++ resolved
@@ -23,11 +23,7 @@
     src/batch.cpp
     )
 
-<<<<<<< HEAD
-target_link_libraries(cudapoa cgabase cgalogging cgaio)
-=======
-target_link_libraries(cudapoa cgabase)
->>>>>>> 1eb6dd8a
+target_link_libraries(cudapoa cgabase cgaio)
 
 target_compile_options(cudapoa PRIVATE -Werror -Wall -Wextra)
 if (cga_optimize_for_native_cpu)
