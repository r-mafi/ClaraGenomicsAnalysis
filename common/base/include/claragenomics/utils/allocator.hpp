--- conflicted
+++ resolved
@@ -104,17 +104,10 @@
 
     /// \brief asynchronously allocates a device array with enough space for n elements of value_type
     /// \param n number of elements to allocate the array for
-<<<<<<< HEAD
     /// \param streams CUDA streams to be associated with this allocation, ignored in this case
-    /// \return pointer to allocated array
+    /// \return pointer to allocated memory
     /// \throw device_memory_allocation_exception if allocation was not successful
     pointer allocate(std::size_t n, const std::vector<cudaStream_t>& streams)
-=======
-    /// \param stream CUDA stream to be associated with this method
-    /// \return pointer to allocated memory
-    /// \throw device_memory_allocation_exception if allocation was not successful
-    pointer allocate(std::size_t n, cudaStream_t stream = 0)
->>>>>>> 17837b99
     {
         static_cast<void>(streams);
         void* ptr       = nullptr;
@@ -237,17 +230,10 @@
 
     /// \brief asynchronously allocates a device array with enough space for n elements of value_type
     /// \param n number of elements to allocate the array for
-<<<<<<< HEAD
     /// \param streams CUDA streams to be associated with this allocation, when allocation is deallocated cudaStreamSynchronize is called on all of them
-    /// \return pointer to allocated array
+    /// \return pointer to allocated memory
     /// \throw device_memory_allocation_exception if allocation was not successful
     pointer allocate(std::size_t n, const std::vector<cudaStream_t>& streams = {{0}})
-=======
-    /// \param stream CUDA stream to be associated with this method
-    /// \return pointer to allocated memory
-    /// \throw device_memory_allocation_exception if allocation was not successful
-    pointer allocate(std::size_t n, cudaStream_t stream = 0)
->>>>>>> 17837b99
     {
         assert(!streams.empty());
 
@@ -267,11 +253,7 @@
         return static_cast<pointer>(ptr);
     }
 
-<<<<<<< HEAD
     /// \brief Asynchronously dealllocates allocated array, calls cudaStreamSynchronize of associated streams
-=======
-    /// \brief Asynchronously dealllocates allocated array
->>>>>>> 17837b99
     /// \param p pointer to the array to deallocate
     /// \param n number of elements the array was allocated for
     void deallocate(pointer p, std::size_t n)
