#
# Copyright (c) 2019, NVIDIA CORPORATION.  All rights reserved.
#
# NVIDIA CORPORATION and its licensors retain all intellectual property
# and proprietary rights in and to this software, related documentation
# and any modifications thereto.  Any use, reproduction, disclosure or
# distribution of this software and related documentation without an express
# license agreement from NVIDIA CORPORATION is strictly prohibited.
#

# cython: profile=False
# distutils: language = c++
# cython: embedsignature = True
# cython: language_level = 3

"""CUDAPOA binding module."""

from cython.operator cimport dereference as deref
from libc.stdint cimport uint16_t, int8_t, int32_t
from libcpp.memory cimport unique_ptr, make_unique
from libcpp.pair cimport pair
from libcpp.string cimport string
from libcpp.vector cimport vector
import networkx as nx

from bindings.cuda_runtime_api cimport _Stream
from bindings.graph cimport DirectedGraph
from bindings cimport cudapoa

from claragenomics.bindings import cuda


def status_to_str(status):
    """Convert status to their string representations."""
    if status == cudapoa.success:
        return "success"
    elif status == cudapoa.exceeded_maximum_poas:
        return "exceeded_maximum_poas"
    elif status == cudapoa.exceeded_maximum_sequence_size:
        return "exceeded_maximum_sequence_size"
    elif status == cudapoa.exceeded_maximum_sequences_per_poa:
        return "exceeded_maximum_sequences_per_poa"
    elif status == cudapoa.node_count_exceeded_maximum_graph_size:
        return "node_count_exceeded_maximum_graph_size"
    elif status == cudapoa.edge_count_exceeded_maximum_graph_size:
        return "edge_count_exceeded_maximum_graph_size"
    elif status == cudapoa.seq_len_exceeded_maximum_nodes_per_window:
        return "seq_len_exceeded_maximum_nodes_per_window"
    elif status == cudapoa.loop_count_exceeded_upper_bound:
        return "loop_count_exceeded_upper_bound"
    elif status == cudapoa.output_type_unavailable:
        return "output_type_unavailable"
    elif status == cudapoa.generic_error:
        return "generic_error"
    else:
        raise RuntimeError("Unknown error status : " + status)


cdef class CudaPoaBatch:
    """Python API for CUDA-accelerated partial order alignment algorithm."""
    cdef unique_ptr[cudapoa.Batch] batch
    cdef unique_ptr[cudapoa.BatchSize] batch_size

    def __cinit__(
            self,
            max_sequences_per_poa,
            max_sequence_size,
            max_gpu_mem,
            output_type="consensus",
            device_id=0,
            stream=None,
            gap_score=-8,
            mismatch_score=-6,
            match_score=8,
            cuda_banded_alignment=False,
<<<<<<< HEAD
            alignment_band_width=256,
            max_concensus_size=None,
=======
            alignment_band_width=128,
            max_consensus_size=None,
>>>>>>> 16231c66
            max_nodes_per_window=None,
            max_nodes_per_window_banded=None,
            *args,
            **kwargs):
        """Construct a CUDAPOA Batch object to run CUDA-accelerated
        partial order alignment across all windows in the batch.

        Args:
            max_sequences_per_poa : Maximum number of sequences per POA
            max_sequence_size : Maximum number of elements in a sequence
            max_gpu_mem : Maximum GPU memory to use for this batch
            output_type : Types of outputs to generate (consensus, msa)
            device_id : ID of GPU device to use
            stream : CudaStream to use for GPU execution
            gap_score : Penalty for gaps
            mismatch_score : Penalty for mismatches
            match_score : Reward for match
            cuda_banded_alignment : Run POA using banded alignment
            alignment_band_width : Band-width size if using banded alignment
            max_consensus_size : Maximum size of final consensus
            max_nodes_per_window : Maximum number of nodes in a graph, 1 graph per window
            max_nodes_per_window_banded : Maximum number of nodes in a graph, 1 graph per window in banded mode
        """
        cdef size_t st
        cdef _Stream temp_stream
        if (stream is None):
            temp_stream = NULL
        elif (not isinstance(stream, cuda.CudaStream)):
            raise RuntimeError("Type for stream option must be CudaStream")
        else:
            st = stream.stream
            temp_stream = <_Stream>st

        if (output_type == "consensus"):
            output_mask = cudapoa.consensus
        elif (output_type == "msa"):
            output_mask = cudapoa.msa
        else:
            raise RuntimeError("Unknown output_type provided. Must be consensus/msa.")

        # Since cython make_unique doesn't accept python objects, need to
        # store it in a cdef and then pass into the make unique call
        cdef int32_t mx_seq_sz = max_sequence_size
        cdef int32_t band_width_sz = alignment_band_width
        cdef int32_t mx_seq_per_poa = max_sequences_per_poa
        cdef int32_t mx_consensus_sz = \
            2 * max_sequence_size if max_consensus_size is None else max_consensus_size
        cdef int32_t mx_nodes_per_w = \
            3 * max_sequence_size if max_nodes_per_window is None else max_nodes_per_window
        cdef int32_t mx_nodes_per_w_banded = \
            4 * max_sequence_size if max_nodes_per_window_banded is None else max_nodes_per_window_banded

        self.batch_size = make_unique[cudapoa.BatchSize](
            mx_seq_sz, mx_consensus_sz, mx_nodes_per_w,
            mx_nodes_per_w_banded, band_width_sz, mx_seq_per_poa)

        self.batch = cudapoa.create_batch(
            device_id,
            temp_stream,
            max_gpu_mem,
            output_mask,
            deref(self.batch_size),
            gap_score,
            mismatch_score,
            match_score,
            cuda_banded_alignment)

    def __init__(
            self,
            max_sequences_per_poa,
            max_sequence_size,
            max_gpu_mem,
            output_type="consensus",
            device_id=0,
            stream=None,
            gap_score=-8,
            mismatch_score=-6,
            match_score=8,
            cuda_banded_alignment=False,
<<<<<<< HEAD
            alignment_band_width=256,
            max_concensus_size=None,
=======
            alignment_band_width=128,
            max_consensus_size=None,
>>>>>>> 16231c66
            max_nodes_per_window=None,
            max_nodes_per_window_banded=None,
            *args,
            **kwargs):
        """Dummy implementation of __init__ function to allow
        for Python subclassing.
        """
        pass

    def add_poa_group(self, poa):
        """Set the POA groups to run alignment on.

        Args:
            poas : List of POA groups. Each group is a list of
                   sequences.
                   e.g.
                   [["ACTG", "ATCG"], <--- Group 1
                   ["GCTA", "GACT", "ACGTC"]] <--- Group 2
                   Throws exception if error is encountered while
                   adding POA groups.
        """
        if (not isinstance(poa, list)):
            poas = [poa]
        if (len(poa) < 1):
            raise RuntimeError("At least one sequence must be present in POA group")
        cdef char* c_string
        cdef cudapoa.Group poa_group
        cdef cudapoa.Entry entry
        cdef vector[cudapoa.StatusType] seq_status
        byte_list = []  # To store byte array of POA sequences
        for seq in poa:
            byte_list.append(seq.encode('utf-8'))
            c_string = byte_list[-1]
            entry.seq = c_string
            entry.weights = NULL
            entry.length = len(seq)
            poa_group.push_back(entry)
        status = deref(self.batch).add_poa_group(seq_status, poa_group)
        return (status, seq_status)

    @property
    def total_poas(self):
        """Get total number of POA groups added to batch.

        Returns:
            Number of POA groups added to batch.
        """
        return deref(self.batch).get_total_poas()

    @property
    def batch_id(self):
        """Get the batch ID of the cudapoa Batch object.

        Returns:
            Batch ID.
        """
        return deref(self.batch).batch_id()

    def generate_poa(self):
        """Run asynchronous partial order alignment on all POA groups
        in batch.
        """
        deref(self.batch).generate_poa()

    def get_msa(self):
        """Get the multi-sequence alignment for each POA group.

        Returns:
            A tuple where
            - first element is a list with MSAs for each POA group, with each MSA
            represented as a list of alignments.
            - second element is status of MSA generation for each group
        """
        cdef vector[vector[string]] msa
        cdef vector[cudapoa.StatusType] status
        error = deref(self.batch).get_msa(msa, status)
        if error == cudapoa.output_type_unavailable:
            raise RuntimeError("Output type not requested during batch initialization")
        return (msa, status)

    def get_consensus(self):
        """Get the consensus for each POA group.

        Returns:
            A tuple where
            - first element is list with consensus string for each group
            - second element is a list of per base coverages for each consensus
            - third element is status of consensus generation for each group
        """
        cdef vector[string] consensus
        cdef vector[vector[uint16_t]] coverage
        cdef vector[cudapoa.StatusType] status
        error = deref(self.batch).get_consensus(consensus, coverage, status)
        if error == cudapoa.output_type_unavailable:
            raise RuntimeError("Output type not requested during batch initialization")
        decoded_consensus = [c.decode('utf-8') for c in consensus]
        return (decoded_consensus, coverage, status)

    def get_graphs(self):
        """Get the POA graph for each POA group.

        Returns:
            A tuple where
            - first element is a networkx graph for each POA group
            - second element is status of MSA generation for each group
        """
        cdef vector[DirectedGraph] graphs
        cdef vector[cudapoa.StatusType] status
        cdef vector[pair[DirectedGraph.edge_t, DirectedGraph.edge_weight_t]] edges
        cdef DirectedGraph* graph
        cdef DirectedGraph.edge_t edge
        cdef DirectedGraph.edge_weight_t weight

        # Get the graphs from batch object.
        deref(self.batch).get_graphs(graphs, status)

        nx_digraphs = []
        for g in range(graphs.size()):
            graph = &graphs[g]
            edges = deref(graph).get_edges()
            nx_digraph = nx.DiGraph()
            for e in range(edges.size()):
                edge = edges[e].first
                weight = edges[e].second
                nx_digraph.add_edge(edge.first,
                                    edge.second,
                                    weight=weight)
            attributes = {}
            for n in nx_digraph.nodes:
                attributes[n] = {'label': deref(graph).get_node_label(n).decode('utf-8')}
            nx.set_node_attributes(nx_digraph, attributes)
            nx_digraphs.append(nx_digraph)
        return (nx_digraphs, status)

    def reset(self):
        """Reset the batch object. Involves deleting all windows previously
        assigned to batch object.
        """
        deref(self.batch).reset()<|MERGE_RESOLUTION|>--- conflicted
+++ resolved
@@ -73,13 +73,8 @@
             mismatch_score=-6,
             match_score=8,
             cuda_banded_alignment=False,
-<<<<<<< HEAD
             alignment_band_width=256,
-            max_concensus_size=None,
-=======
-            alignment_band_width=128,
             max_consensus_size=None,
->>>>>>> 16231c66
             max_nodes_per_window=None,
             max_nodes_per_window_banded=None,
             *args,
@@ -159,13 +154,8 @@
             mismatch_score=-6,
             match_score=8,
             cuda_banded_alignment=False,
-<<<<<<< HEAD
             alignment_band_width=256,
-            max_concensus_size=None,
-=======
-            alignment_band_width=128,
             max_consensus_size=None,
->>>>>>> 16231c66
             max_nodes_per_window=None,
             max_nodes_per_window_banded=None,
             *args,
