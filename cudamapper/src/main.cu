--- conflicted
+++ resolved
@@ -31,16 +31,13 @@
 #include "overlapper_triggered.hpp"
 
 static struct option options[] = {
+    {"kmer-size", required_argument, 0, 'k'},
     {"window-size", required_argument, 0, 'w'},
-    {"kmer-size", required_argument, 0, 'k'},
     {"num-devices", required_argument, 0, 'd'},
+    {"max-cache-size", required_argument, 0, 'c'},
     {"index-size", required_argument, 0, 'i'},
     {"target-index-size", required_argument, 0, 't'},
-<<<<<<< HEAD
-    {"max-cache-size", required_argument, 0, 'c'},
-=======
     {"filtering-parameter", required_argument, 0, 'F'},
->>>>>>> 05af6d8d
     {"help", no_argument, 0, 'h'},
 };
 
@@ -50,22 +47,13 @@
 {
     claragenomics::logging::Init();
 
-<<<<<<< HEAD
     uint32_t k                     = 15;
     uint32_t w                     = 15;
     std::int32_t index_size        = 10000;
+    std::int32_t target_index_size = 10000;
     std::int32_t num_devices       = 1;
-    std::int32_t target_index_size = 10000;
-    std::int32_t max_cache_size    = 100;
-    std::string optstring          = "t:i:k:w:h:d:c:";
-=======
-    uint32_t k                 = 15;
-    uint32_t w                 = 15;
-    size_t index_size          = 10000;
-    size_t target_index_size   = 10000;
-    double filtering_parameter = 1.0;
-    std::string optstring      = "t:i:k:w:h:F:";
->>>>>>> 05af6d8d
+    double filtering_parameter     = 1.0;
+    std::string optstring          = "k:w:d:c:i:t:F:h:";
     uint32_t argument;
     while ((argument = getopt_long(argc, argv, optstring.c_str(), options, nullptr)) != -1)
     {
@@ -77,22 +65,20 @@
         case 'w':
             w = atoi(optarg);
             break;
+        case 'd':
+            num_devices = atoi(optarg);
+            break;
+        case 'c':
+            max_cache_size = atoi(optarg);
+            break;
         case 'i':
             index_size = atoi(optarg);
             break;
-        case 'd':
-            num_devices = atoi(optarg);
-            break;
         case 't':
             target_index_size = atoi(optarg);
             break;
-<<<<<<< HEAD
-        case 'c':
-            max_cache_size = atoi(optarg);
-=======
         case 'F':
             filtering_parameter = atof(optarg);
->>>>>>> 05af6d8d
             break;
         case 'h':
             help(0);
@@ -258,21 +244,6 @@
 
         {
             CGA_NVTX_RANGE(profiler, "generate_query_index");
-<<<<<<< HEAD
-=======
-            auto start_time = std::chrono::high_resolution_clock::now();
-            query_index     = claragenomics::cudamapper::Index::create_index(*query_parser,
-                                                                         query_start_index,
-                                                                         query_end_index,
-                                                                         k,
-                                                                         w,
-                                                                         true,
-                                                                         filtering_parameter);
-            index_time += std::chrono::duration_cast<std::chrono::milliseconds>(std::chrono::high_resolution_clock::now() - start_time);
-            std::cerr << "Query index generation time: " << std::chrono::duration_cast<std::chrono::milliseconds>(std::chrono::high_resolution_clock::now() - start_time).count() << "ms" << std::endl;
-        }
->>>>>>> 05af6d8d
-
             query_index = get_index(*query_parser, query_start_index, query_end_index, k, w, device_id, all_to_all);
         }
 
@@ -285,20 +256,7 @@
 
             {
                 CGA_NVTX_RANGE(profiler, "generate_target_index");
-<<<<<<< HEAD
                 target_index    = get_index(*target_parser, target_start_index, target_end_index, k, w, device_id, true);
-=======
-                auto start_time = std::chrono::high_resolution_clock::now();
-                target_index    = claragenomics::cudamapper::Index::create_index(*target_parser,
-                                                                              target_start_index,
-                                                                              target_end_index,
-                                                                              k,
-                                                                              w,
-                                                                              true,
-                                                                              filtering_parameter);
-                index_time += std::chrono::duration_cast<std::chrono::milliseconds>(std::chrono::high_resolution_clock::now() - start_time);
-                std::cerr << "Target index generation time: " << std::chrono::duration_cast<std::chrono::milliseconds>(std::chrono::high_resolution_clock::now() - start_time).count() << "ms" << std::endl;
->>>>>>> 05af6d8d
             }
             {
                 CGA_NVTX_RANGE(profiler, "generate_matcher");
