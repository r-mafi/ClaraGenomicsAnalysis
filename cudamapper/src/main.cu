/*
* Copyright (c) 2019, NVIDIA CORPORATION.  All rights reserved.
*
* NVIDIA CORPORATION and its licensors retain all intellectual property
* and proprietary rights in and to this software, related documentation
* and any modifications thereto.  Any use, reproduction, disclosure or
* distribution of this software and related documentation without an express
* license agreement from NVIDIA CORPORATION is strictly prohibited.
*/

#include <algorithm>
#include <getopt.h>
#include <iostream>
#include <string>
#include <deque>
#include <mutex>
#include <future>
#include <thread>
#include <atomic>

#include <claragenomics/logging/logging.hpp>
#include <claragenomics/io/fasta_parser.hpp>
#include <claragenomics/utils/cudautils.hpp>
#include <claragenomics/utils/signed_integer_utils.hpp>

#include <claragenomics/cudamapper/index.hpp>
#include <claragenomics/cudamapper/matcher.hpp>
#include <claragenomics/cudamapper/overlapper.hpp>
#include "overlapper_triggered.hpp"

static struct option options[] = {
    {"kmer-size", required_argument, 0, 'k'},
    {"window-size", required_argument, 0, 'w'},
    {"num-devices", required_argument, 0, 'd'},
    {"max-index-device-cache", required_argument, 0, 'c'},
    {"max-index-host-cache", required_argument, 0, 'C'},
    {"max-cached-memory", required_argument, 0, 'm'},
    {"index-size", required_argument, 0, 'i'},
    {"target-index-size", required_argument, 0, 't'},
    {"filtering-parameter", required_argument, 0, 'F'},
    {"help", no_argument, 0, 'h'},
};

void help(int32_t exit_code);

int main(int argc, char* argv[])
{
    using claragenomics::get_size;
    claragenomics::logging::Init();

    uint32_t k                                  = 15;  // k
    uint32_t w                                  = 15;  // w
    std::int32_t num_devices                    = 1;   // d
    std::int32_t max_index_cache_size_on_device = 100; // c
    // ToDo: come up with a good heuristic to choose C and c
    std::int32_t max_index_cache_size_on_host = 0;   // C
    std::int32_t max_cached_memory            = 1;   // m
    std::int32_t index_size                   = 30;  // i
    std::int32_t target_index_size            = 30;  // t
    double filtering_parameter                = 1.0; // F
    std::string optstring                     = "k:w:d:c:C:m:i:t:F:h:";
    int32_t argument                          = 0;
    while ((argument = getopt_long(argc, argv, optstring.c_str(), options, nullptr)) != -1)
    {
        switch (argument)
        {
        case 'k':
            k = atoi(optarg);
            break;
        case 'w':
            w = atoi(optarg);
            break;
        case 'd':
            num_devices = atoi(optarg);
            break;
        case 'c':
            max_index_cache_size_on_device = atoi(optarg);
            break;
        case 'C':
            max_index_cache_size_on_host = atoi(optarg);
            break;
        case 'm':
            max_cached_memory = atoi(optarg);
            break;
        case 'i':
            index_size = atoi(optarg);
            break;
        case 't':
            target_index_size = atoi(optarg);
            break;
        case 'F':
            filtering_parameter = atof(optarg);
            break;
        case 'h':
            help(0);
        default:
            exit(1);
        }
    }

    if (k > claragenomics::cudamapper::Index::maximum_kmer_size())
    {
        std::cerr << "kmer of size " << k << " is not allowed, maximum k = " << claragenomics::cudamapper::Index::maximum_kmer_size() << std::endl;
        exit(1);
    }

    if (filtering_parameter > 1.0 || filtering_parameter < 0.0)
    {
        std::cerr << "-F / --filtering-parameter must be in range [0.0, 1.0]" << std::endl;
        exit(1);
    }

    if (max_cached_memory <= 0)
    {
        std::cerr << "-m / --max-cached-memory must be larger than zero" << std::endl;
        exit(1);
    }

    // Check remaining argument count.
    if ((argc - optind) < 2)
    {
        std::cerr << "Invalid inputs. Please refer to the help function." << std::endl;
        help(1);
    }

    std::string query_filepath  = std::string(argv[optind++]);
    std::string target_filepath = std::string(argv[optind++]);

    bool all_to_all = false;
    if (query_filepath == target_filepath)
    {
        all_to_all        = true;
        target_index_size = index_size;
        std::cerr << "NOTE - Since query and target files are same, activating all_to_all mode. Query index size used for both files." << std::endl;
    }

    std::shared_ptr<claragenomics::io::FastaParser> query_parser = claragenomics::io::create_kseq_fasta_parser(query_filepath);
    int32_t queries                                              = query_parser->get_num_seqences();

    std::shared_ptr<claragenomics::io::FastaParser> target_parser;
    if (all_to_all)
    {
        target_parser = query_parser;
    }
    else
    {
        target_parser = claragenomics::io::create_kseq_fasta_parser(target_filepath);
    }

    int32_t targets = target_parser->get_num_seqences();

    std::cerr << "Query " << query_filepath << " index " << queries << std::endl;
    std::cerr << "Target " << target_filepath << " index " << targets << std::endl;

    // Data structure for holding overlaps to be written out
    std::mutex overlaps_writer_mtx;

    struct QueryTargetsRange
    {
        std::pair<std::int32_t, int32_t> query_range;
        std::vector<std::pair<std::int32_t, int32_t>> target_ranges;
    };

    ///Factor of 1000000 to make max cache size in MiB
    auto query_chunks  = query_parser->get_read_chunks(index_size * 1000000);
    auto target_chunks = target_parser->get_read_chunks(target_index_size * 1000000);

    //First generate all the ranges independently, then loop over them.
    std::vector<QueryTargetsRange> query_target_ranges;

    int target_idx = 0;
    for (auto const& query_chunk : query_chunks)
    {
        QueryTargetsRange range;
        range.query_range = query_chunk;
        for (size_t t = target_idx; t < target_chunks.size(); t++)
        {
            range.target_ranges.push_back(target_chunks[t]);
        }
        query_target_ranges.push_back(range);
        // in all-to-all, for query chunk 0, we go through target chunks [target_idx = 0 , n = target_chunks.size())
        // for query chunk 1, we only need target chunks [target_idx = 1 , n), and in general for query_chunk i, we need target chunks [target_idx = i , n)
        // therefore as we're looping through query chunks, in all-to-all, will increment target_idx
        if (all_to_all)
        {
            target_idx++;
        }
    }

    // This is host cache, if it has the index it will copy it to device, if not it will generate on device and add it to host cache
    std::map<std::pair<uint64_t, uint64_t>, std::shared_ptr<claragenomics::cudamapper::IndexHostCopy>> host_index_cache;

    // This is a per-device cache, if it has the index it will return it, if not it will generate it, store and return it.
<<<<<<< HEAD
    std::vector<std::map<std::pair<uint64_t, uint64_t>, std::shared_ptr<claragenomics::cudamapper::Index>>> index_cache(num_devices);

    auto get_index = [&index_cache, max_index_cache_size](claragenomics::DefaultDeviceAllocator allocator,
                                                          claragenomics::io::FastaParser& parser,
                                                          const claragenomics::cudamapper::read_id_t start_index,
                                                          const claragenomics::cudamapper::read_id_t end_index,
                                                          const std::uint64_t k,
                                                          const std::uint64_t w,
                                                          const int device_id,
                                                          const bool allow_cache_index) {
=======
    std::vector<std::map<std::pair<uint64_t, uint64_t>, std::shared_ptr<claragenomics::cudamapper::Index>>> device_index_cache(num_devices);

    // The number of overlap chunks which are to be computed
    std::atomic<int> num_overlap_chunks_to_print(0);

    auto get_index = [&device_index_cache, &host_index_cache, max_index_cache_size_on_device, max_index_cache_size_on_host](std::shared_ptr<claragenomics::DeviceAllocator> allocator,
                                                                                                                            claragenomics::io::FastaParser& parser,
                                                                                                                            const claragenomics::cudamapper::read_id_t start_index,
                                                                                                                            const claragenomics::cudamapper::read_id_t end_index,
                                                                                                                            const std::uint64_t k,
                                                                                                                            const std::uint64_t w,
                                                                                                                            const int device_id,
                                                                                                                            const bool allow_cache_index,
                                                                                                                            const double filtering_parameter) {
>>>>>>> 83120e35
        CGA_NVTX_RANGE(profiler, "get index");
        std::pair<uint64_t, uint64_t> key;
        key.first  = start_index;
        key.second = end_index;

        std::shared_ptr<claragenomics::cudamapper::Index> index;

        // first check if it's available on device, if not then check the host cache
        if (device_index_cache[device_id].count(key))
        {
            index = device_index_cache[device_id][key];
        }
        else if (host_index_cache.count(key))
        {
            index = host_index_cache[key]->copy_index_to_device(allocator);
        }
        else
        {
            //create an index, with hashed representations (minimizers)
            index = std::move(claragenomics::cudamapper::Index::create_index(allocator, parser, start_index, end_index, k, w, true, filtering_parameter));

            // If in all-to-all mode, put this query in the cache for later use.
            // Cache eviction is handled later on by the calling thread
            // using the evict_index function.
            if (get_size<int32_t>(device_index_cache[device_id]) < max_index_cache_size_on_device && allow_cache_index)
            {
                device_index_cache[device_id][key] = index;
            }

            // update host cache, only done by device 0 to avoid any race conditions in updating the host cache
            if (get_size<int32_t>(host_index_cache) < max_index_cache_size_on_host && allow_cache_index && device_id == 0)
            {
                host_index_cache[key] = std::move(claragenomics::cudamapper::IndexHostCopy::create_cache(*index, start_index, k, w));
            }
        }
        return index;
    };

    // When performing all-to-all mapping, indices are instantitated as start-end-ranges in the reads.
    // As such, once a query index has been used it will not be needed again. For example, parsing ranges
    // [0-999], [1000-1999], [2000-2999], the caching/eviction would be as follows:
    //
    // Round 1
    // Query: [0-999] - Enter cache
    // Target: [1000-1999] - Enter cache
    // Target: [1999 - 2999] - Enter cache
    // Evict [0-999]
    // Round 2
    // Query: [1000-1999] - Use cache entry (from previous use when now query was a target)
    // Etc..
    auto evict_index = [&device_index_cache, &host_index_cache](const claragenomics::cudamapper::read_id_t query_start_index,
                                                                const claragenomics::cudamapper::read_id_t query_end_index,
                                                                const int device_id,
                                                                const int num_devices) {
        std::pair<uint64_t, uint64_t> key;
        key.first  = query_start_index;
        key.second = query_end_index;
        device_index_cache[device_id].erase(key);
        // host memory can be freed by removing (key) when working with 1 GPU
        // in multiple GPUs we keep (key), as it may be accessed by other GPUs depending on access pattern
        if (num_devices == 1)
            host_index_cache.erase(key);
    };

#ifdef CGA_ENABLE_ALLOCATOR
    // uses CachingDeviceAllocator
    auto max_cached_bytes = max_cached_memory * 1e9; // max_cached_memory is in GB
    claragenomics::DefaultDeviceAllocator allocator(max_cached_bytes);
#else
    // uses CudaMallocAllocator
    claragenomics::DefaultDeviceAllocator allocator;
#endif

    auto compute_overlaps = [&](const QueryTargetsRange& query_target_range, const int device_id) {
        cudaSetDevice(device_id);

        auto query_start_index = query_target_range.query_range.first;
        auto query_end_index   = query_target_range.query_range.second;

        std::cerr << "Processing query range: (" << query_start_index << " - " << query_end_index - 1 << ")" << std::endl;

        std::shared_ptr<claragenomics::cudamapper::Index> query_index(nullptr);
        std::shared_ptr<claragenomics::cudamapper::Index> target_index(nullptr);
        std::unique_ptr<claragenomics::cudamapper::Matcher> matcher(nullptr);

        {
            CGA_NVTX_RANGE(profiler, "generate_query_index");
            query_index = get_index(allocator, *query_parser, query_start_index, query_end_index, k, w, device_id, all_to_all, filtering_parameter);
        }

        //Main loop
        for (const auto target_range : query_target_range.target_ranges)
        {

            auto target_start_index = target_range.first;
            auto target_end_index   = target_range.second;
            {
                CGA_NVTX_RANGE(profiler, "generate_target_index");
                target_index = get_index(allocator, *target_parser, target_start_index, target_end_index, k, w, device_id, true, filtering_parameter);
            }
            {
                CGA_NVTX_RANGE(profiler, "generate_matcher");
                matcher = claragenomics::cudamapper::Matcher::create_matcher(allocator, *query_index, *target_index);
            }
            {

                claragenomics::cudamapper::OverlapperTriggered overlapper(allocator);
                CGA_NVTX_RANGE(profiler, "generate_overlaps");

                // Get unfiltered overlaps
                std::vector<claragenomics::cudamapper::Overlap> overlaps_to_add;

                overlapper.get_overlaps(overlaps_to_add, matcher->anchors(), *query_index, *target_index);

                //Increment counter which tracks number of overlap chunks to be filtered and printed
                num_overlap_chunks_to_print++;
                auto filter_and_print_overlaps = [&overlaps_writer_mtx, &num_overlap_chunks_to_print](std::vector<claragenomics::cudamapper::Overlap> overlaps) {
                    std::vector<claragenomics::cudamapper::Overlap> filtered_overlaps;
                    claragenomics::cudamapper::Overlapper::filter_overlaps(filtered_overlaps, overlaps, 50);
                    std::lock_guard<std::mutex> lck(overlaps_writer_mtx);
                    claragenomics::cudamapper::Overlapper::print_paf(filtered_overlaps);

                    //clear data
                    for (auto o : overlaps)
                    {
                        o.clear();
                    }
                    //Decrement counter which tracks number of overlap chunks to be filtered and printed
                    num_overlap_chunks_to_print--;
                };

                std::thread t(filter_and_print_overlaps, overlaps_to_add);
                t.detach();
            }
            // reseting the matcher releases the anchor device array back to memory pool
            matcher.reset();
        }

        // If all-to-all mapping query will no longer be needed on device, remove it from the cache
        if (all_to_all)
        {
            evict_index(query_start_index, query_end_index, device_id, num_devices);
        }
    };

    // The application (File parsing, index generation, overlap generation etc) is all launched from here.
    // The main application works as follows:
    // 1. Launch a worker thread per device (GPU).
    // 2. Each worker takes target-query ranges off a queue
    // 3. Each worker pushes vector of futures (since overlap writing is dispatched to an async thread on host). All futures are waited for before the main application exits.
    std::vector<std::thread> workers;
    std::atomic<int> ranges_idx(0);

    // Launch worker threads to enable multi-GPU.
    // One worker thread is responsible for one GPU so the number
    // of worker threads launched is equal to the number of devices specified
    // by the user
    for (int device_id = 0; device_id < num_devices; device_id++)
    {
        //Worker thread consumes query-target ranges off a queue
        workers.push_back(std::thread(
            [&, device_id]() {
                while (ranges_idx < get_size<int>(query_target_ranges))
                {
                    int range_idx = ranges_idx.fetch_add(1);
                    //Need to perform this check again for thread-safety
                    if (range_idx < get_size<int>(query_target_ranges))
                    {
                        //compute overlaps takes a range of read_ids and a device ID and uses
                        //that device to compute the overlaps. It prints overlaps to stdout.
                        //since multiple worker threads are running stdout is guarded
                        //by a mutex (`std::mutex overlaps_writer_mtx`)
                        compute_overlaps(query_target_ranges[range_idx], device_id);
                    }
                }
            }));
    }

    // Wait for all per-device threads to terminate
    std::for_each(workers.begin(), workers.end(), [](std::thread& t) {
        t.join();
    });

    // Wait for all futures (for overlap filtering and writing) to return
    while (num_overlap_chunks_to_print != 0)
    {
        std::this_thread::sleep_for(std::chrono::milliseconds(200));
    }

    return 0;
}

void help(int32_t exit_code = 0)
{
    std::cerr <<
        R"(Usage: cudamapper [options ...] <query_sequences> <target_sequences>
     <sequences>
        Input file in FASTA/FASTQ format (can be compressed with gzip)
        containing sequences used for all-to-all overlapping
     options:
        -k, --kmer-size
            length of kmer to use for minimizers [15] (Max=)"
              << claragenomics::cudamapper::Index::maximum_kmer_size() << ")"
              << R"(
        -w, --window-size
            length of window to use for minimizers [15])"
              << R"(
        -d, --num-devices
            number of GPUs to use [1])"
              << R"(
        -c, --max-index-device-cache
            number of indices to keep in GPU memory [100])"
              << R"(
        -C, --max-index-host-cache
            number of indices to keep in host memory [0])"
              << R"(
        -m, --max-cached-memory
            maximum aggregate cached memory per device in GB [1])"
              << R"(
        -i, --index-size
            length of batch size used for query in MB [30])"
              << R"(
        -t --target-index-size
            length of batch sized used for target in MB [30])"
              << R"(
        -F --filtering-parameter
            filter all representations for which sketch_elements_with_that_representation/total_sketch_elements >= filtering_parameter), filtering disabled if filtering_parameter == 1.0 [1'000'000'001] (Min = 0.0, Max = 1.0))"
              << std::endl;

    exit(exit_code);
}<|MERGE_RESOLUTION|>--- conflicted
+++ resolved
@@ -191,24 +191,12 @@
     std::map<std::pair<uint64_t, uint64_t>, std::shared_ptr<claragenomics::cudamapper::IndexHostCopy>> host_index_cache;
 
     // This is a per-device cache, if it has the index it will return it, if not it will generate it, store and return it.
-<<<<<<< HEAD
-    std::vector<std::map<std::pair<uint64_t, uint64_t>, std::shared_ptr<claragenomics::cudamapper::Index>>> index_cache(num_devices);
-
-    auto get_index = [&index_cache, max_index_cache_size](claragenomics::DefaultDeviceAllocator allocator,
-                                                          claragenomics::io::FastaParser& parser,
-                                                          const claragenomics::cudamapper::read_id_t start_index,
-                                                          const claragenomics::cudamapper::read_id_t end_index,
-                                                          const std::uint64_t k,
-                                                          const std::uint64_t w,
-                                                          const int device_id,
-                                                          const bool allow_cache_index) {
-=======
     std::vector<std::map<std::pair<uint64_t, uint64_t>, std::shared_ptr<claragenomics::cudamapper::Index>>> device_index_cache(num_devices);
 
     // The number of overlap chunks which are to be computed
     std::atomic<int> num_overlap_chunks_to_print(0);
 
-    auto get_index = [&device_index_cache, &host_index_cache, max_index_cache_size_on_device, max_index_cache_size_on_host](std::shared_ptr<claragenomics::DeviceAllocator> allocator,
+    auto get_index = [&device_index_cache, &host_index_cache, max_index_cache_size_on_device, max_index_cache_size_on_host](claragenomics::DefaultDeviceAllocator allocator,
                                                                                                                             claragenomics::io::FastaParser& parser,
                                                                                                                             const claragenomics::cudamapper::read_id_t start_index,
                                                                                                                             const claragenomics::cudamapper::read_id_t end_index,
@@ -217,7 +205,6 @@
                                                                                                                             const int device_id,
                                                                                                                             const bool allow_cache_index,
                                                                                                                             const double filtering_parameter) {
->>>>>>> 83120e35
         CGA_NVTX_RANGE(profiler, "get index");
         std::pair<uint64_t, uint64_t> key;
         key.first  = start_index;
