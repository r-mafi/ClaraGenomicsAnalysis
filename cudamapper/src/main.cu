--- conflicted
+++ resolved
@@ -317,30 +317,20 @@
                 // Get unfiltered overlaps
                 auto overlaps_to_add = std::make_shared<std::vector<claragenomics::cudamapper::Overlap>>();
 
-<<<<<<< HEAD
-                overlapper.get_overlaps(overlaps_to_add, matcher->anchors(), *query_index, *target_index, 50);
+                overlapper.get_overlaps(*overlaps_to_add, matcher->anchors(), 50);
 
                 //Increment counter which tracks number of overlap chunks to be filtered and printed
                 num_overlap_chunks_to_print++;
-                auto print_overlaps = [&overlaps_writer_mtx, &num_overlap_chunks_to_print](std::vector<claragenomics::cudamapper::Overlap> overlaps) {
-=======
-                overlapper.get_overlaps(*overlaps_to_add, matcher->anchors());
-
-                //Increment counter which tracks number of overlap chunks to be filtered and printed
-                num_overlap_chunks_to_print++;
-                auto filter_and_print_overlaps = [&overlaps_writer_mtx, &num_overlap_chunks_to_print](std::shared_ptr<std::vector<claragenomics::cudamapper::Overlap>> overlaps,
-                                                                                                      std::shared_ptr<claragenomics::cudamapper::Index> query_index,
-                                                                                                      std::shared_ptr<claragenomics::cudamapper::Index> target_index) {
-                    std::vector<claragenomics::cudamapper::Overlap> filtered_overlaps;
-                    claragenomics::cudamapper::Overlapper::filter_overlaps(filtered_overlaps, *overlaps, 50);
+                auto print_overlaps = [&overlaps_writer_mtx, &num_overlap_chunks_to_print](std::shared_ptr<std::vector<claragenomics::cudamapper::Overlap>> filtered_overlaps,
+                                                                                           std::shared_ptr<claragenomics::cudamapper::Index> query_index,
+                                                                                           std::shared_ptr<claragenomics::cudamapper::Index> target_index) {
                     // parallel update of the query/target read names for filtered overlaps [parallel on host]
-                    claragenomics::cudamapper::Overlapper::update_read_names(filtered_overlaps, *query_index, *target_index);
->>>>>>> c05ac4ea
+                    claragenomics::cudamapper::Overlapper::update_read_names(*filtered_overlaps, *query_index, *target_index);
                     std::lock_guard<std::mutex> lck(overlaps_writer_mtx);
-                    claragenomics::cudamapper::Overlapper::print_paf(overlaps);
+                    claragenomics::cudamapper::Overlapper::print_paf(*filtered_overlaps);
 
                     //clear data
-                    for (auto o : *overlaps)
+                    for (auto o : *filtered_overlaps)
                     {
                         o.clear();
                     }
@@ -348,11 +338,7 @@
                     num_overlap_chunks_to_print--;
                 };
 
-<<<<<<< HEAD
-                std::thread t(print_overlaps, overlaps_to_add);
-=======
-                std::thread t(filter_and_print_overlaps, overlaps_to_add, query_index, target_index);
->>>>>>> c05ac4ea
+                std::thread t(print_overlaps, overlaps_to_add, query_index, target_index);
                 t.detach();
             }
             // reseting the matcher releases the anchor device array back to memory pool
