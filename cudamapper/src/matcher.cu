/*
* Copyright (c) 2019, NVIDIA CORPORATION.  All rights reserved.
*
* NVIDIA CORPORATION and its licensors retain all intellectual property
* and proprietary rights in and to this software, related documentation
* and any modifications thereto.  Any use, reproduction, disclosure or
* distribution of this software and related documentation without an express
* license agreement from NVIDIA CORPORATION is strictly prohibited.
*/

#include <algorithm>
#include <memory>
#include "matcher.hpp"
#include <claragenomics/logging/logging.hpp>
#include <claragenomics/utils/cudautils.hpp>
#include <claragenomics/utils/device_buffer.cuh>
#include <thrust/device_vector.h>

namespace claragenomics
{
namespace cudamapper
{

/// \brief Generates anchors for all reads
///
/// Each thread block works on one query read. read_id_to_pointer_arrays_section_d points sections of read_id_to_sketch_elements_d and read_id_to_sketch_elements_to_check_d.
/// Kernel matches sketch elements that have the same representation. These sketch elements are pointed to by read_id_to_sketch_elements_d and read_id_to_sketch_elements_to_check_d.
///
/// Kernel has an extern shared memory array which should be at least as large as the largest number of sketch elements with the same representation in any block
///
/// Anchors are grouped by query read id and within that by representation (both in increasing order).
/// Assume q0p4t2p8 means anchor of read id 0 at position 4 and read id 2 at position 8.
/// Assume read 0 has 30 sketch elements with certain representation, read 1 40 and read 2 50.
/// Anchors for read 0 as query and that represtnation looks like this:
/// q0p0t1p0, q0p0t1p1 .. q0p0t1p39, q0p0t2p0, q0p0t2p1 ... q0p0t2p49, q0p1t1p0, q0p1t1p1 ... q0p1t1p39, q0p1t2p0 .. q0p1t2p49, q0p2t1p0 ... q0p2t1p39, q0p2t2p0 ... q0p2t2p49, q0p3t1p0 ... q0p29t2p49
///
/// \param positions_in_reads_d positions of sketch elements in their reads first sorted by representation and then by read id
/// \param read_ids_d read ids of reads sketch elements belong to first sorted by representation and then by read id (elements with the same index from positions_in_reads_d belong to the same sketch element)
/// \param read_id_to_sketch_elements_d every element points to a section of positions_in_reads_d and read_ids_d that belong to sketch elements with the same read_id and representation
/// \param read_id_to_sketch_elements_to_check_d every element points to a section of positions_in_reads_d and read_ids_d that belong to sketch elements with the same representation and read_id larger than some value
/// \param read_id_to_pointer_arrays_section_d every element belongs to one read_id and points to its sections of read_id_to_sketch_elements_d and read_id_to_sketch_elements_to_check_d
/// \param anchors_d pairs of sketch elements with the same representation that belong to different reads
/// \param read_id_to_anchors_section_d points to parts of anchors_d in which all anchors have the same read_id
__global__ void generate_anchors(const position_in_read_t* const positions_in_reads_d,
                                 const read_id_t* const read_ids_d,
                                 // const SketchElement::DirectionOfRepresentation* const directions_of_reads_d, // currently we don't use direction
                                 ArrayBlock* read_id_to_sketch_elements_d,
                                 ArrayBlock* read_id_to_sketch_elements_to_check_d,
                                 ArrayBlock* read_id_to_pointer_arrays_section_d,
                                 Anchor* const anchors_d,
                                 ArrayBlock* read_id_to_anchors_section_d)
{

    extern __shared__ position_in_read_t query_positions[]; // size = largest value of block_size in read_id_to_sketch_elements_d

    const read_id_t query_read_id              = blockIdx.x;
    const ArrayBlock pointer_to_arrays_section = read_id_to_pointer_arrays_section_d[query_read_id];

    __shared__ std::uint32_t anchors_written_so_far;
    if (0 == threadIdx.x)
        anchors_written_so_far = 0;

    // go over all representations in this read one by one
    for (auto representation_index = pointer_to_arrays_section.first_element_;
         representation_index < pointer_to_arrays_section.first_element_ + pointer_to_arrays_section.block_size_;
         ++representation_index)
    {

        // load all position_in_read for this read and representation (query)
        ArrayBlock query_sketch_elements_section = read_id_to_sketch_elements_d[representation_index];
        for (auto i = threadIdx.x; i < query_sketch_elements_section.block_size_; ++i)
        {
            query_positions[i] = positions_in_reads_d[query_sketch_elements_section.first_element_ + i];
        }
        __syncthreads();

        // section of sketch elements with that representation and read_id larger than query_read_id
        ArrayBlock target_sketch_elements_section = read_id_to_sketch_elements_to_check_d[representation_index];
        for (auto i = threadIdx.x; i < target_sketch_elements_section.block_size_; i += blockDim.x)
        {
            const read_id_t target_read_id                   = read_ids_d[target_sketch_elements_section.first_element_ + i];
            const position_in_read_t target_position_in_read = positions_in_reads_d[target_sketch_elements_section.first_element_ + i];
            for (int j = 0; j < query_sketch_elements_section.block_size_; ++j)
            {
                // writing anchors in form (q1t1,q1t2,q1t3...q2t1,q2t2,q3t3....) for coalescing
                // TODO: split anchors_d into four arrays for better coalescing?
                anchors_d[read_id_to_anchors_section_d[query_read_id].first_element_ + anchors_written_so_far +
                          j * target_sketch_elements_section.block_size_ + i]
                    .query_read_id_ = query_read_id;
                anchors_d[read_id_to_anchors_section_d[query_read_id].first_element_ + anchors_written_so_far +
                          j * target_sketch_elements_section.block_size_ + i]
                    .target_read_id_ = target_read_id;
                anchors_d[read_id_to_anchors_section_d[query_read_id].first_element_ + anchors_written_so_far +
                          j * target_sketch_elements_section.block_size_ +
                          i]
                    .query_position_in_read_ = query_positions[j];
                anchors_d[read_id_to_anchors_section_d[query_read_id].first_element_ + anchors_written_so_far +
                          j * target_sketch_elements_section.block_size_ +
                          i]
                    .target_position_in_read_ = target_position_in_read;
            }
        }
        __syncthreads();
        if (0 == threadIdx.x)
            anchors_written_so_far += target_sketch_elements_section.block_size_ *
                                      query_sketch_elements_section.block_size_;
        __syncthreads();
    }
}

Matcher::Matcher(const Index& index, uint32_t query_target_division_idx)
{
    CGA_NVTX_RANGE(profile, "matcher");
    if (0 == index.number_of_reads())
    {
        return;
    }

    //Now perform the matching in a loop

    size_t increment = index.maximum_representation();

    size_t max_representation       = index.maximum_representation();
    size_t representation_min_range = index.minimum_representation();
    size_t representation_max_range = increment;

    // Get available device memory
    size_t free_device_memory  = 0;
    size_t total_device_memory = 0;
    CGA_CU_CHECK_ERR(cudaMemGetInfo(&free_device_memory, &total_device_memory));
    size_t max_anchor_buffer_size = 0.95 * free_device_memory;
    size_t max_anchors            = max_anchor_buffer_size / sizeof(Anchor);

    const std::vector<position_in_read_t>& positions_in_reads_h                        = index.positions_in_reads();
    const std::vector<read_id_t>& read_ids_h                                           = index.read_ids();
    const std::vector<SketchElement::DirectionOfRepresentation>& directions_of_reads_h = index.directions_of_reads();

    CGA_LOG_INFO("Allocating {} bytes for positions_in_reads_d",
                 positions_in_reads_h.size() * sizeof(position_in_read_t));
    device_buffer<position_in_read_t> positions_in_reads_d(positions_in_reads_h.size());
    CGA_CU_CHECK_ERR(cudaMemcpy(positions_in_reads_d.data(),
                                positions_in_reads_h.data(),
                                positions_in_reads_h.size() * sizeof(position_in_read_t),
                                cudaMemcpyHostToDevice));

    CGA_LOG_INFO("Allocating {} bytes for read_ids_d", read_ids_h.size() * sizeof(read_id_t));
    device_buffer<read_id_t> read_ids_d(read_ids_h.size());
    CGA_CU_CHECK_ERR(cudaMemcpy(read_ids_d.data(),
                                read_ids_h.data(),
                                read_ids_h.size() * sizeof(read_id_t),
                                cudaMemcpyHostToDevice));

    CGA_LOG_INFO("Allocating {} bytes for directions_of_reads_d", directions_of_reads_h.size() * sizeof(SketchElement::DirectionOfRepresentation));
    device_buffer<SketchElement::DirectionOfRepresentation> directions_of_reads_d(directions_of_reads_h.size());
    CGA_CU_CHECK_ERR(cudaMemcpy(directions_of_reads_d.data(),
                                directions_of_reads_h.data(),
                                directions_of_reads_h.size() * sizeof(SketchElement::DirectionOfRepresentation),
                                cudaMemcpyHostToDevice));

    while (representation_min_range <= max_representation)
    {

        CGA_LOG_INFO("Computing representation [{},{})", representation_min_range, representation_max_range);
        // Each CUDA thread block is responsible for one read. For each sketch element in that read it checks all other reads for sketch elements with the same representation and records those pairs.
        // As read_ids are numbered from 0 to number_of_reads - 1 CUDA thread block is responsible for read with read_id = blockIdx.x.
        //
        // Overlapping is symmetric, i.e. if sketch element at position 8 in read 2 overlaps with (= has the same representation as) sketch element at position 4 in read 5 then sketch element
        // at position 4 in read 5 also overlaps with sketch element at position 8 in read 2. It is thus only necessary to check for overlapping in one direction. This is achieved by having each
        // CUDA thread block only check reads with read_ids greater than the read_id of that read.
        //
        // In order to be able to do this check CUDA thread block has to know which sketch elements belong to its read and which are candidates for a match (have read_id greater than CUDA thread block's
        // read_id and the same representation as one of sketch elements from CUDA thread block's read).
        // Note that positions_in_reads, read_ids and directions_of_reads (data arrays) have sketch elements grouped by representation and within one representation grouped by read_id
        // (both representations and read_ids are sorted in increasing order).
        //
        // Each section of read_id_to_sketch_elements belongs to one read_id. Each element in that section points to a section of data arrays that contains sketch elements belonging to that read_id
        // and some representation (it's not important which one).
        // Similarly to this each section of read_id_to_sketch_elements_to_check points to the section of data arrays with read_id greater than the gived read_id and the representation same as the
        // representation of the element in read_id_to_sketch_elements with the same index (it's still not importatn which representation is that).
        // This means that the kernel should match all sketch elements pointed by one element of read_id_to_sketch_elements with all sketch elements pointed to by the element of
        // read_id_to_sketch_elements_to_check with the same index.
        //
        // read_id_to_pointer_arrays_section maps a read_id to its section of read_id_to_sketch_elements and read_id_to_sketch_elements_to_check (pointer arrays).

        std::vector<ArrayBlock> read_id_to_sketch_elements_h; // TODO: we should be able to know this number -> reserve space?
        std::vector<ArrayBlock> read_id_to_sketch_elements_to_check_h;
        std::vector<ArrayBlock> read_id_to_pointer_arrays_section_h(index.number_of_reads(), {0, 0});

        // Anchor is one pair of sketch elements with the same representation in different reads
        // Anchors are symmetric (as explained above), so they are saved in only one direction
        // As only one direction is saved for each representation in each read_id there are going to be sketch_elements_with_that_representation_in_that_read * sketch_elements_with_that_representation_to_check_in_other_reads anchors.
        // This means we know upfront how many anchors are there going to be for each read_id and we can merge all anchors in one array and assign its sections to different read_ids
        std::vector<ArrayBlock> read_id_to_anchors_section_h(index.number_of_reads(), {0, 0});
        std::uint64_t total_anchors      = 0;
        std::uint32_t largest_block_size = 0;

        auto num_reads_to_query = query_target_division_idx;
        if (query_target_division_idx == 0)
        {
            num_reads_to_query = index.number_of_reads();
        }

        for (std::size_t read_id = 0; read_id < num_reads_to_query; ++read_id)
        {
            // First determine the starting index of section of pointer arrays that belong to read with read_id.
            // Reads are processed consecutively. Pointer arrays section for read 0 will start at index 0 and if we assume that all sketch elements in read 0 had a total of 10 unique representation its section will end at index 9. This means that the section for read 1 belongs at index 0 + 10 = 10.
            if (read_id != 0)
            {
                read_id_to_pointer_arrays_section_h[read_id].first_element_ =
                    read_id_to_pointer_arrays_section_h[read_id - 1].first_element_ +
                    read_id_to_pointer_arrays_section_h[read_id - 1].block_size_;
                read_id_to_anchors_section_h[read_id].first_element_ =
                    read_id_to_anchors_section_h[read_id - 1].first_element_ +
                    read_id_to_anchors_section_h[read_id - 1].block_size_;
            }

            const std::vector<Index::RepresentationToSketchElements>& array_blocks_for_this_read_id = index.read_id_and_representation_to_sketch_elements()[read_id];

            read_id_to_pointer_arrays_section_h[read_id].block_size_ = 0;

            // go through all representations in this read
            for (const auto& one_representation_in_this_read : array_blocks_for_this_read_id)
            {
                // Check if we are in the correct range
                // TODO: code right now loops over `array_blocks_for_this_read_id ` in every while loop iteration.
                //  We could save the iterator to array_blocks_for_this_read_id in order to know from which
                //  element to continue in the next while loop iteration and also break out of the loop once we
                //  reach representation_max_range.
                //  We can do this because the element in `array_blocks_for_this_read_id` are sorted by representation.
                if ((one_representation_in_this_read.representation_ < representation_max_range) && (one_representation_in_this_read.representation_ >= representation_min_range))
                {

                    const ArrayBlock& array_block_for_this_representation_and_read = one_representation_in_this_read.sketch_elements_for_representation_and_read_id_;      // sketch elements with this representation and this read_id
                    const ArrayBlock& whole_data_arrays_section_for_representation = one_representation_in_this_read.sketch_elements_for_representation_and_all_read_ids_; // sketch elements with this representation in all read_ids
                    largest_block_size                                             = std::max(largest_block_size,
                                                  array_block_for_this_representation_and_read.block_size_);
                    // Due to symmetry we only want to check reads with read_id greater than the current read_id.
                    // We are only interested in part of whole_data_arrays_section_for_representation that comes after array_block_for_this_representation_and_read because only sketch elements in that part have read_id greater than the current read_id
                    ArrayBlock section_to_check;

                    auto start = array_block_for_this_representation_and_read.first_element_ +
                                 array_block_for_this_representation_and_read.block_size_; // element after the last element for this read_id

                    auto end = whole_data_arrays_section_for_representation.first_element_ + whole_data_arrays_section_for_representation.block_size_;

                    if (query_target_division_idx == 0)
                    {
                        section_to_check.first_element_ = start;
                        section_to_check.block_size_    = end - start;
                    }
                    else
                    {
                        section_to_check.block_size_ = 0;
                        //TODO: This should be a bisectional search.
                        for (auto sketch_element_idx = start; sketch_element_idx < end; sketch_element_idx++)
                        {
                            if (read_ids_h[sketch_element_idx] > query_target_division_idx)
                            {
                                section_to_check.first_element_ = sketch_element_idx;
                                section_to_check.block_size_    = end - section_to_check.first_element_; // number of remaining elements
                                break;
                            }
                        }
                    }
                    // TODO: if block_size_ == 0
                    if (section_to_check.block_size_)
                    {
                        read_id_to_sketch_elements_h.emplace_back(array_block_for_this_representation_and_read);
                        read_id_to_sketch_elements_to_check_h.emplace_back(section_to_check);
                        // Determine the number of matches for this representation
                        read_id_to_anchors_section_h[read_id].block_size_ +=
                            array_block_for_this_representation_and_read.block_size_ *
                            section_to_check.block_size_;
                        ++read_id_to_pointer_arrays_section_h[read_id].block_size_;
                    }
                }
            }
            total_anchors += read_id_to_anchors_section_h[read_id].block_size_;

            if (total_anchors > max_anchors)
            {
                // If the maximum number of anchors has been exceeded all host buffers are re-initialised
                // and the loop is restarted with a smaller representation range to compute.
                read_id_to_sketch_elements_h.clear();
                read_id_to_sketch_elements_to_check_h.clear();
                total_anchors           = 0;
                largest_block_size      = 0;
                auto growth_coefficient = 4;
                increment /= growth_coefficient; //TODO investigate best coefficient
                representation_max_range            = representation_min_range + increment;
                read_id                             = 0;
                read_id_to_anchors_section_h        = std::vector<ArrayBlock>(index.number_of_reads(), {0, 0});
                read_id_to_pointer_arrays_section_h = std::vector<ArrayBlock>(index.number_of_reads(), {0, 0});
                CGA_LOG_INFO("Backing off - max range adjusted to {}", representation_max_range);
            }
        }

        // Now done with the read IDs

        CGA_LOG_INFO("Allocating {} bytes for read_id_to_sketch_elements_d",
                     read_id_to_sketch_elements_h.size() * sizeof(ArrayBlock));
        device_buffer<ArrayBlock> read_id_to_sketch_elements_d(read_id_to_sketch_elements_h.size());
        CGA_CU_CHECK_ERR(cudaMemcpy(read_id_to_sketch_elements_d.data(), read_id_to_sketch_elements_h.data(),
                                    read_id_to_sketch_elements_h.size() * sizeof(ArrayBlock),
                                    cudaMemcpyHostToDevice));

        read_id_to_sketch_elements_h.clear();
        read_id_to_sketch_elements_h.shrink_to_fit();

        CGA_LOG_INFO("Allocating {} bytes for read_id_to_sketch_elements_to_check_d",
                     read_id_to_sketch_elements_to_check_h.size() * sizeof(ArrayBlock));
        device_buffer<ArrayBlock> read_id_to_sketch_elements_to_check_d(
            read_id_to_sketch_elements_to_check_h.size());
        CGA_CU_CHECK_ERR(cudaMemcpy(read_id_to_sketch_elements_to_check_d.data(),
                                    read_id_to_sketch_elements_to_check_h.data(),
                                    read_id_to_sketch_elements_to_check_h.size() * sizeof(ArrayBlock),
                                    cudaMemcpyHostToDevice));
        read_id_to_sketch_elements_to_check_h.clear();
        read_id_to_sketch_elements_to_check_h.shrink_to_fit();

        CGA_LOG_INFO("Allocating {} bytes for read_id_to_pointer_arrays_section_d",
                     read_id_to_pointer_arrays_section_h.size() * sizeof(ArrayBlock));
        device_buffer<ArrayBlock> read_id_to_pointer_arrays_section_d(read_id_to_pointer_arrays_section_h.size());
        CGA_CU_CHECK_ERR(cudaMemcpy(read_id_to_pointer_arrays_section_d.data(), read_id_to_pointer_arrays_section_h.data(),
                                    read_id_to_pointer_arrays_section_h.size() * sizeof(ArrayBlock),
                                    cudaMemcpyHostToDevice));
        read_id_to_pointer_arrays_section_h.clear();
        read_id_to_pointer_arrays_section_h.shrink_to_fit();

        auto num_anchors_so_far = anchors_d_.size();
        anchors_d_.resize(num_anchors_so_far + total_anchors);
<<<<<<< HEAD
        Anchor* anchors_d = thrust::raw_pointer_cast(anchors_d_.data()) + num_anchors_so_far;
=======
        Anchor* anchors_d = anchors_d_.data().get() + num_anchors_so_far;
>>>>>>> 22683494

        CGA_LOG_INFO("Allocating {} bytes for read_id_to_anchors_section_d",
                     read_id_to_anchors_section_h.size() * sizeof(ArrayBlock));
        device_buffer<ArrayBlock> read_id_to_anchors_section_d(read_id_to_anchors_section_h.size());
        CGA_CU_CHECK_ERR(cudaMemcpy(read_id_to_anchors_section_d.data(), read_id_to_anchors_section_h.data(),
                                    read_id_to_anchors_section_h.size() * sizeof(ArrayBlock),
                                    cudaMemcpyHostToDevice));
        read_id_to_anchors_section_h.clear();
        read_id_to_anchors_section_h.shrink_to_fit();

        generate_anchors<<<index.number_of_reads(), 32, largest_block_size * sizeof(position_in_read_t)>>>(positions_in_reads_d.data(),
                                                                                                           read_ids_d.data(),
                                                                                                           // directions_of_reads_d.data(), // currently we don't use direction
                                                                                                           read_id_to_sketch_elements_d.data(),
                                                                                                           read_id_to_sketch_elements_to_check_d.data(),
                                                                                                           read_id_to_pointer_arrays_section_d.data(),
                                                                                                           anchors_d,
                                                                                                           read_id_to_anchors_section_d.data());

        CGA_CU_CHECK_ERR(cudaDeviceSynchronize());

        // clean up device memory
        CGA_LOG_INFO("Deallocating {} bytes from read_id_to_anchors_section_d",
                     read_id_to_anchors_section_d.size() *
                         sizeof(decltype(read_id_to_anchors_section_d)::value_type));
        read_id_to_anchors_section_d.free();

        CGA_LOG_INFO("Deallocating {} bytes from read_id_to_sketch_elements_d",
                     read_id_to_sketch_elements_d.size() *
                         sizeof(decltype(read_id_to_sketch_elements_d)::value_type));
        read_id_to_sketch_elements_d.free();
        CGA_LOG_INFO("Deallocating {} bytes from read_id_to_sketch_elements_to_check_d",
                     read_id_to_sketch_elements_to_check_d.size() *
                         sizeof(decltype(read_id_to_sketch_elements_to_check_d)::value_type));
        read_id_to_sketch_elements_to_check_d.free();
        CGA_LOG_INFO("Deallocating {} bytes from read_id_to_pointer_arrays_section_d",
                     read_id_to_pointer_arrays_section_d.size() *
                         sizeof(decltype(read_id_to_pointer_arrays_section_d)::value_type));
        read_id_to_pointer_arrays_section_d.free();

        representation_min_range += increment;
        increment *= 2; // TODO: investigate best coefficient
        representation_max_range += increment;
    }

    CGA_LOG_INFO("Deallocating {} bytes from positions_in_reads_d",
                 positions_in_reads_d.size() * sizeof(decltype(positions_in_reads_d)::value_type));
    positions_in_reads_d.free();
    CGA_LOG_INFO("Deallocating {} bytes from read_ids_d",
                 read_ids_d.size() * sizeof(decltype(read_ids_d)::value_type));
    read_ids_d.free();
    CGA_LOG_INFO("Deallocating {} bytes from directions_of_reads_d",
                 directions_of_reads_d.size() * sizeof(decltype(directions_of_reads_d)::value_type));
    directions_of_reads_d.free();
}

thrust::device_vector<Anchor>& Matcher::anchors()
{
    return anchors_d_;
}

} // namespace cudamapper
} // namespace claragenomics<|MERGE_RESOLUTION|>--- conflicted
+++ resolved
@@ -329,11 +329,7 @@
 
         auto num_anchors_so_far = anchors_d_.size();
         anchors_d_.resize(num_anchors_so_far + total_anchors);
-<<<<<<< HEAD
-        Anchor* anchors_d = thrust::raw_pointer_cast(anchors_d_.data()) + num_anchors_so_far;
-=======
         Anchor* anchors_d = anchors_d_.data().get() + num_anchors_so_far;
->>>>>>> 22683494
 
         CGA_LOG_INFO("Allocating {} bytes for read_id_to_anchors_section_d",
                      read_id_to_anchors_section_h.size() * sizeof(ArrayBlock));
