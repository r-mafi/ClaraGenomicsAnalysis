--- conflicted
+++ resolved
@@ -188,11 +188,8 @@
     cudautils::device_copy_n(anchors.data(), anchors.size(), anchors_d.data()); //H2D
 
     std::vector<Overlap> overlaps;
-<<<<<<< HEAD
-    overlapper.get_overlaps(overlaps, anchors, test_index, test_index, 0, 0);
-=======
-    overlapper.get_overlaps(overlaps, anchors_d, test_index, test_index);
->>>>>>> 83120e35
+
+    overlapper.get_overlaps(overlaps, anchors_d, test_index, test_index, 0, 0);
     ASSERT_EQ(overlaps.size(), 0u);
 }
 
@@ -250,11 +247,7 @@
     cudautils::device_copy_n(anchors.data(), anchors.size(), anchors_d.data()); //H2D
 
     std::vector<Overlap> overlaps;
-<<<<<<< HEAD
-    overlapper.get_overlaps(overlaps, anchors, test_index, test_index, 0, 0);
-=======
-    overlapper.get_overlaps(overlaps, anchors_d, test_index, test_index);
->>>>>>> 83120e35
+    overlapper.get_overlaps(overlaps, anchors_d, test_index, test_index, 0, 0);
     ASSERT_EQ(overlaps.size(), 1u);
     ASSERT_EQ(overlaps[0].query_read_id_, 1u);
     ASSERT_EQ(overlaps[0].target_read_id_, 2u);
@@ -318,11 +311,7 @@
     cudautils::device_copy_n(anchors.data(), anchors.size(), anchors_d.data()); //H2D
 
     std::vector<Overlap> overlaps;
-<<<<<<< HEAD
-    overlapper.get_overlaps(overlaps, anchors, test_index, test_index, 0, 0);
-=======
-    overlapper.get_overlaps(overlaps, anchors_d, test_index, test_index);
->>>>>>> 83120e35
+    overlapper.get_overlaps(overlaps, anchors_d, test_index, test_index, 0, 0);
     ASSERT_EQ(overlaps.size(), 0u);
 }
 
@@ -380,11 +369,7 @@
     cudautils::device_copy_n(anchors.data(), anchors.size(), anchors_d.data()); //H2D
 
     std::vector<Overlap> overlaps;
-<<<<<<< HEAD
-    overlapper.get_overlaps(overlaps, anchors, test_index, test_index, 0, 0);
-=======
-    overlapper.get_overlaps(overlaps, anchors_d, test_index, test_index);
->>>>>>> 83120e35
+    overlapper.get_overlaps(overlaps, anchors_d, test_index, test_index, 0, 0);
     ASSERT_EQ(overlaps.size(), 0u);
 }
 
@@ -442,11 +427,7 @@
     cudautils::device_copy_n(anchors.data(), anchors.size(), anchors_d.data()); //H2D
 
     std::vector<Overlap> overlaps;
-<<<<<<< HEAD
-    overlapper.get_overlaps(overlaps, anchors, test_index, test_index, 0, 0);
-=======
-    overlapper.get_overlaps(overlaps, anchors_d, test_index, test_index);
->>>>>>> 83120e35
+    overlapper.get_overlaps(overlaps, anchors_d, test_index, test_index, 0, 0);
     ASSERT_EQ(overlaps.size(), 1u);
     ASSERT_EQ(overlaps[0].query_read_id_, 1u);
     ASSERT_EQ(overlaps[0].target_read_id_, 2u);
@@ -456,85 +437,6 @@
     ASSERT_EQ(overlaps[0].target_end_position_in_read_, 1200u);
 }
 
-<<<<<<< HEAD
-TEST(TestCudamapperOverlapperTriggerred, ShuffledAnchors)
-{
-    OverlapperTriggered overlapper;
-
-    std::vector<Overlap> unfused_overlaps;
-    thrust::device_vector<Anchor> anchors;
-
-    MockIndex test_index;
-    std::vector<std::string> testv;
-    testv.push_back("READ0");
-    testv.push_back("READ1");
-    testv.push_back("READ2");
-    std::vector<std::uint32_t> test_read_length(testv.size(), 1000);
-
-    for (std::size_t i = 0; i < testv.size(); ++i)
-    {
-        EXPECT_CALL(test_index, read_id_to_read_name(i)).WillRepeatedly(testing::ReturnRef(testv[i]));
-        EXPECT_CALL(test_index, read_id_to_read_length(i)).WillRepeatedly(testing::ReturnRef(test_read_length[i]));
-    }
-
-    Anchor anchor1;
-    anchor1.query_read_id_           = 1;
-    anchor1.target_read_id_          = 2;
-    anchor1.query_position_in_read_  = 100;
-    anchor1.target_position_in_read_ = 1000;
-
-    Anchor anchor2;
-    anchor2.query_read_id_           = 1;
-    anchor2.target_read_id_          = 2;
-    anchor2.query_position_in_read_  = 200;
-    anchor2.target_position_in_read_ = 1100;
-
-    Anchor anchor3;
-    anchor3.query_read_id_           = 1;
-    anchor3.target_read_id_          = 2;
-    anchor3.query_position_in_read_  = 300;
-    anchor3.target_position_in_read_ = 1200;
-
-    Anchor anchor4;
-    anchor4.query_read_id_           = 1;
-    anchor4.target_read_id_          = 2;
-    anchor4.query_position_in_read_  = 400 + 2000;
-    anchor4.target_position_in_read_ = 1300 + 2000;
-
-    // This anchor has the same query_id, target_id and query position as anchor 3 - should not affect result at all.
-    // because it's target id is lower
-    Anchor anchor5;
-    anchor5.query_read_id_           = 1;
-    anchor5.target_read_id_          = 2;
-    anchor5.query_position_in_read_  = 300;
-    anchor5.target_position_in_read_ = 1050;
-
-    anchors.push_back(anchor1);
-    anchors.push_back(anchor2);
-    anchors.push_back(anchor3);
-    anchors.push_back(anchor4);
-    anchors.push_back(anchor5);
-
-    auto rng = std::default_random_engine{};
-    rng.seed(2);
-    //Shuffle the anchors 100 times and check that the generated overlaps are always the same.
-    for (size_t i = 0; i < 100; i++)
-    {
-        std::vector<Overlap> overlaps;
-        overlapper.get_overlaps(overlaps, anchors, test_index, test_index, 0, 0);
-        std::shuffle(std::begin(overlaps), std::end(overlaps), rng);
-        ASSERT_EQ(overlaps.size(), 1u);
-        ASSERT_EQ(overlaps[0].query_read_id_, 1u);
-        ASSERT_EQ(overlaps[0].target_read_id_, 2u);
-        ASSERT_EQ(overlaps[0].query_start_position_in_read_, 100u);
-        ASSERT_EQ(overlaps[0].query_end_position_in_read_, 300u);
-        ASSERT_EQ(overlaps[0].target_start_position_in_read_, 1000u);
-        ASSERT_EQ(overlaps[0].target_end_position_in_read_, 1050u);
-    }
-}
-
-=======
->>>>>>> 83120e35
 TEST(TestCudamapperOverlapperTriggerred, ReverseStrand)
 {
     std::shared_ptr<DeviceAllocator> allocator = std::make_shared<CudaMallocAllocator>();
@@ -589,11 +491,7 @@
     cudautils::device_copy_n(anchors.data(), anchors.size(), anchors_d.data()); //H2D
 
     std::vector<Overlap> overlaps;
-<<<<<<< HEAD
-    overlapper.get_overlaps(overlaps, anchors, test_index, test_index, 0, 0);
-=======
-    overlapper.get_overlaps(overlaps, anchors_d, test_index, test_index);
->>>>>>> 83120e35
+    overlapper.get_overlaps(overlaps, anchors_d, test_index, test_index, 0, 0);
     ASSERT_EQ(overlaps.size(), 1u);
     ASSERT_GT(overlaps[0].target_end_position_in_read_, overlaps[0].target_start_position_in_read_);
     ASSERT_EQ(overlaps[0].relative_strand, RelativeStrand::Reverse);
