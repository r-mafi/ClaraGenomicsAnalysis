--- conflicted
+++ resolved
@@ -21,12 +21,8 @@
                        const std::uint64_t window_size,
                        const std::uint64_t number_of_reads,
                        const std::vector<std::string>& read_id_to_read_name,
-<<<<<<< HEAD
                        const std::vector<std::uint32_t> read_id_to_read_length,
-                       const std::map<representation_t, std::vector<Minimizer>>& representation_to_minimizers) {
-=======
                        const std::vector<std::pair<representation_t, std::vector<Minimizer>>>& representation_and_minimizers) {
->>>>>>> e001a462
         IndexGeneratorGPU index_generator(filename, minimizer_size, window_size);
 
         EXPECT_EQ(index_generator.minimizer_size(), minimizer_size);
@@ -81,12 +77,8 @@
                       window_size,
                       number_of_reads,
                       read_id_to_read_name,
-<<<<<<< HEAD
-                      read_id_to_read_length,
-                      representation_to_minimizers);
-=======
-                      representation_and_minimizers);
->>>>>>> e001a462
+                      read_id_to_read_length,
+                      representation_and_minimizers);
     }
 
     TEST(TestCudamapperIndexGeneratorGPU, GATT_2_3) {
@@ -115,12 +107,8 @@
                       window_size,
                       number_of_reads,
                       read_id_to_read_name,
-<<<<<<< HEAD
-                      read_id_to_read_length,
-                      representation_to_minimizers);
-=======
-                      representation_and_minimizers);
->>>>>>> e001a462
+                      read_id_to_read_length,
+                      representation_and_minimizers);
     }
 
     TEST(TestCudamapperIndexGeneratorGPU, CCCATACC_2_8) {
@@ -143,12 +131,8 @@
                       window_size,
                       number_of_reads,
                       read_id_to_read_name,
-<<<<<<< HEAD
-                      read_id_to_read_length,
-                      representation_to_minimizers);
-=======
-                      representation_and_minimizers);
->>>>>>> e001a462
+                      read_id_to_read_length,
+                      representation_and_minimizers);
     }
 
     TEST(TestCudamapperIndexGeneratorGPU, CCCATAC_3_5) {
@@ -209,12 +193,8 @@
                       window_size,
                       number_of_reads,
                       read_id_to_read_name,
-<<<<<<< HEAD
-                      read_id_to_read_length,
-                      representation_to_minimizers);
-=======
-                      representation_and_minimizers);
->>>>>>> e001a462
+                      read_id_to_read_length,
+                      representation_and_minimizers);
 
     }
 
@@ -276,40 +256,11 @@
         read_id_to_read_name.push_back("read_0");
         read_id_to_read_name.push_back("read_1");
 
-<<<<<<< HEAD
         std::vector<std::uint32_t> read_id_to_read_length;
         read_id_to_read_length.push_back(7);
         read_id_to_read_length.push_back(6);
 
-        std::map<representation_t, std::vector<Minimizer>> representation_to_minimizers;
-        { // 032
-            std::vector<Minimizer> minimizers{{0b001110, 0, SketchElement::DirectionOfRepresentation::REVERSE, 0}};
-            representation_to_minimizers[0b001110] = minimizers;
-        }
-        { // 031
-            std::vector<Minimizer> minimizers{{0b001101, 1, SketchElement::DirectionOfRepresentation::FORWARD, 0}};
-            representation_to_minimizers[0b001101] = minimizers;
-        }
-        { // 100
-            std::vector<Minimizer> minimizers{{0b010000, 3, SketchElement::DirectionOfRepresentation::FORWARD, 0}};
-            representation_to_minimizers[0b010000] = minimizers;
-        }
-        { // 002
-            std::vector<Minimizer> minimizers{{0b000010, 4, SketchElement::DirectionOfRepresentation::FORWARD, 0},
-                                              {0b000010, 0, SketchElement::DirectionOfRepresentation::FORWARD, 1}};
-            representation_to_minimizers[0b000010] = minimizers;
-        }
-        { // 021
-            std::vector<Minimizer> minimizers{{0b001001, 2, SketchElement::DirectionOfRepresentation::REVERSE, 1}};
-            representation_to_minimizers[0b001001] = minimizers;
-        }
-        { // 130
-            std::vector<Minimizer> minimizers{{0b011100, 3, SketchElement::DirectionOfRepresentation::FORWARD, 1}};
-            representation_to_minimizers[0b011100] = minimizers;
-        }
-=======
-        std::vector<std::pair<representation_t, std::vector<Minimizer>>> representation_and_minimizers;
-
+        std::vector<std::pair<representation_t, std::vector<Minimizer>>> representation_and_minimizers;
 
         representation_and_minimizers.push_back(std::pair<representation_t, std::vector<Minimizer>>{0b000010, {}});
         representation_and_minimizers.back().second.push_back({0b000010, 4, SketchElement::DirectionOfRepresentation::FORWARD, 0});
@@ -325,19 +276,14 @@
         representation_and_minimizers.push_back(std::pair<representation_t, std::vector<Minimizer>>{0b011100, {}});
         representation_and_minimizers.back().second.push_back({0b011100, 3, SketchElement::DirectionOfRepresentation::FORWARD, 1});
 
->>>>>>> e001a462
-
-        test_function(filename,
-                      minimizer_size,
-                      window_size,
-                      number_of_reads,
-                      read_id_to_read_name,
-<<<<<<< HEAD
-                      read_id_to_read_length,
-                      representation_to_minimizers);
-=======
-                      representation_and_minimizers);
->>>>>>> e001a462
+
+        test_function(filename,
+                      minimizer_size,
+                      window_size,
+                      number_of_reads,
+                      read_id_to_read_name,
+                      read_id_to_read_length,
+                      representation_and_minimizers);
 
     }
 
