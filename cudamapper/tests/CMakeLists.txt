#
# Copyright (c) 2019, NVIDIA CORPORATION.  All rights reserved.
#
# NVIDIA CORPORATION and its licensors retain all intellectual property
# and proprietary rights in and to this software, related documentation
# and any modifications thereto.  Any use, reproduction, disclosure or
# distribution of this software and related documentation without an express
# license agreement from NVIDIA CORPORATION is strictly prohibited.
#

set(TARGET_NAME cudamappertests)

set(SOURCES
    main.cpp
    Test_CudamapperIndexBatcher.cu
    Test_CudamapperIndexCache.cu
    Test_CudamapperIndexDescriptor.cpp
    Test_CudamapperIndexGPU.cu
    Test_CudamapperMatcherGPU.cu
    Test_CudamapperMinimizer.cpp
    Test_CudamapperOverlapperTriggered.cu
<<<<<<< HEAD
    ../src/index_batcher.cu
    ../src/index_cache.cu
    ../src/index_descriptor.cpp)
=======
   )
>>>>>>> 9b591d40

get_property(cudamapper_data_include_dir GLOBAL PROPERTY cudamapper_data_include_dir)
include_directories(${cudamapper_data_include_dir})

set(LIBS cudamapper)

cga_add_tests(${TARGET_NAME} "${SOURCES}" "${LIBS}")<|MERGE_RESOLUTION|>--- conflicted
+++ resolved
@@ -19,13 +19,7 @@
     Test_CudamapperMatcherGPU.cu
     Test_CudamapperMinimizer.cpp
     Test_CudamapperOverlapperTriggered.cu
-<<<<<<< HEAD
-    ../src/index_batcher.cu
-    ../src/index_cache.cu
-    ../src/index_descriptor.cpp)
-=======
    )
->>>>>>> 9b591d40
 
 get_property(cudamapper_data_include_dir GLOBAL PROPERTY cudamapper_data_include_dir)
 include_directories(${cudamapper_data_include_dir})
